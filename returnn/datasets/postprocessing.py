"""
Provides :class:`PostprocessingDataset`.
"""

from __future__ import annotations

from itertools import islice
<<<<<<< HEAD
from numpy.random import Generator, PCG64
from typing import Any, Callable, Dict, Iterator, List, Optional, Tuple, TypeVar
=======
from numpy.random import RandomState
from typing import Any, Callable, Dict, Iterator, List, Optional, Tuple
>>>>>>> a19cf766

from returnn.datasets.basic import DatasetSeq
from returnn.datasets.util.vocabulary import Vocabulary
from returnn.tensor import Tensor, TensorDict
from returnn.tensor.dim import Dim
from .basic import init_dataset
from .cached2 import CachedDataset2

__all__ = ["PostprocessingDataset", "LaplaceOrdering", "Sequential"]


class PostprocessingDataset(CachedDataset2):
    """
    A dataset that allows for generic post-processing of data from another dataset
    using a function on the segment level and on the level of multiple segments via
    an iterator.

    This allows integrating various data augmentation techniques like e.g. Mixup,
    SpecAugment or speed perturbation into the data loading pipeline.

    The integration into the data loading pipeline makes it easy to distribute the
    data processing work across multiple CPU cores using `MultiProcDataset` and in
    turn frees the GPU from data preprocessing tasks.

    Example usage::

        from returnn.tensor.dim import Dim, DimTypes

        time_dim = Dim(None, kind=DimTypes.Spatial)
        new_data_dim = Dim(128)

        train = {
            "class": "PostprocessingDataset",
            "dataset": {
                "class": "HDFDataset",
                "files": ["/path/to/data.hdf"],
            },
            # one of them, but not both:
            # (data: TensorDict, *, rng: numpy.random.RandomState, **kwargs) -> TensorDict
            "map_seq": map_seq,
            # (iter: Iterator[TensorDict], *, rng: numpy.random.RandomState, **kwargs) -> Iterator[TensorDict]
            "map_seq_stream": map_seqs,
            # only required when data shapes change wrt. the wrapped dataset:
            "map_outputs": {
                "data": {"dims": [time_dim, new_data_dim]},
            },
        }

    The dataset itself does not support its own seq ordering and relies on the wrapped
    dataset for seq ordering instead. Specifying a ``seq_ordering`` other than ``default``
    results in an error.

    However, we provide an iterator that implements the common `laplace:.NUM_SEQS_PER_BIN`-variant
    of seq ordering that any custom ``map_seq_stream``-style postprocessing iterator can be composed
    with to implement the ordering via :class:`LaplaceOrdering`.

    Like this::

        from returnn.datasets.postprocessing import LaplaceOrdering, Sequential

        def my_map_seq_stream(iterator):
            ...

        train = {
            "class": "PostprocessingDataset",
            # ...
            "map_seq_stream": Sequential(
                my_map_seq_stream,
                LaplaceOrdering(num_seqs_per_bin=1000),
            ),
        }
    """

    def __init__(
        self,
        dataset: Dict[str, Any],
        map_seq: Optional[Callable] = None,
        map_seq_stream: Optional[Callable] = None,
        map_outputs: Optional[Dict[str, Any]] = None,
        **kwargs,
    ):
        """
        :param dataset: inner dataset to be post-processed
        :param map_seq: post processor function operating on the single-segment level.
            Signature: `(data: TensorDict, *, rng: numpy.random.RandomState, **kwargs) -> TensorDict`
            To avoid confusion on the order of how the processing functions are applied to the data, only one of
            ``map_seq`` and ``map_seq_stream`` can be specified at a time.
            To ensure forwards compatibility, the function must accept ``**kwargs`` as its last argument.
            This is enforced by passing randomly named parameters at runtime.
        :param map_seq_stream: post processor function operating on the multiple segment level via an iterator.
            Allows merging multiple segments into one, or generating multiple output segments from one input segment.
            Signature:
                ``(iter: Iterator[TensorDict], *, rng: numpy.random.RandomState, **kwargs) -> Iterator[TensorDict]``
            To avoid confusion on the order of how the processing functions are applied to the data, only one of
            ``map_seq`` and ``map_seq_stream`` can be specified at a time.
            To ensure forwards compatibility, the function must accept ``**kwargs`` as its last argument.
            This is enforced by passing randomly named parameters at runtime.
        :param map_outputs: Type and axis specification of the outputs of the mapping functions,
            like extern_data and model_outputs.
            To simplify the common case when no shapes change, this value can be left unspecified. The dataset then
            assumes the same data layout as returned by the wrapped dataset.
            Example: `map_outputs={"data": {"dim": 42}}`
        :param kwargs: see :class:`CachedDataset2`, :class:`Dataset`
        """
        super().__init__(**kwargs)

        if self.seq_ordering != "default":
            raise ValueError(f"{self}: specify seq_ordering in wrapped dataset, not in {self.__class__.__name__}")
        if map_seq is None and map_seq_stream is None:
            raise ValueError(f"{self}: need to either set map_seq or map_seq_stream")
        if map_seq and map_seq_stream:
            raise ValueError(f"{self}: cannot set both map_seq and map_seq_stream")

        self._dataset_def = dataset
        self._map_seq = map_seq
        self._map_seq_stream = map_seq_stream
        self._map_outputs = map_outputs
        self._rng = RandomState(self._get_random_seed_for_epoch(0))

        self._dataset = init_dataset(self._dataset_def, parent_dataset=self)
        if self._map_seq_stream is None:
            # if the stream mapper is set, the num_seqs may change and the estimation is less accurate
            self._estimated_num_seqs = self._dataset.estimated_num_seqs
        self._data_iter: Optional[Iterator[Tuple[int, TensorDict]]] = None

        self._in_tensor_dict_template = TensorDict(
            {name: self._make_tensor_template_from_input(name) for name in self._dataset.get_data_keys()}
        )
        if self._map_outputs is not None:
            self._out_tensor_dict_template = TensorDict()
            self._out_tensor_dict_template.update(self._map_outputs, auto_convert=True)
        else:
            self._out_tensor_dict_template = self._in_tensor_dict_template
        self.num_outputs = {
            k: (t.sparse_dim.size if t.sparse_dim else t.shape[-1] if len(t.shape) > 0 else 1, t.ndim)
            for k, t in self._out_tensor_dict_template.data.items()
        }
        self._default_input = "data" if "data" in self.num_outputs else next(iter(self.num_outputs.keys()))
        self.num_inputs = self.num_outputs[self._default_input][0]

        self.labels = {}
        for k, t in self._out_tensor_dict_template.data.items():
            if t.vocab:
                self.labels[k] = t.vocab.labels
            elif t.sparse_dim:  # sparse_dim but not vocab
                self.labels[k] = list(map(str, range(t.sparse_dim.dimension)))  # dummy labels

    def init_seq_order(
        self, epoch: Optional[int] = None, seq_list: Optional[List[str]] = None, seq_order: Optional[List[int]] = None
    ):
        """
        :param epoch:
        :param seq_list:
        :param seq_order:
        :return: whether the order changed (True is always safe to return)
        """
        super().init_seq_order(epoch=epoch, seq_list=seq_list, seq_order=seq_order)

        if epoch is None and seq_list is None and seq_order is None:
            self._num_seqs = 0
            return True

        self._rng = RandomState(self._get_random_seed_for_epoch(epoch=epoch))
        assert self._dataset is not None
        self._dataset.init_seq_order(epoch=epoch, seq_list=seq_list, seq_order=seq_order)
        self._data_iter = enumerate(self._build_mapping_iter())
        return True

    def _collect_single_seq(self, seq_idx: int) -> Optional[DatasetSeq]:
        while True:
            try:
                loaded_seq_idx, tensor_dict = next(self._data_iter)
            except StopIteration:
                return None
            assert loaded_seq_idx <= seq_idx, "_collect_single_seq must be done monotonically"
            if loaded_seq_idx != seq_idx:
                continue
            seq = DatasetSeq(features={k: t.raw_tensor for k, t in tensor_dict.data.items()}, seq_idx=seq_idx)
            return seq

    def _build_mapping_iter(self) -> Iterator[TensorDict]:
        """
        :return: an iterator applying both the segment level and across-segment transformations on the given dataset
        """

        def _validate_tensor_dict_iter(inner: Iterator[TensorDict]) -> Iterator[TensorDict]:
            for t_dict in inner:
                for data_key, out_t in self._out_tensor_dict_template.data.items():
                    in_t = t_dict.data[data_key]
                    assert (
                        in_t.ndim == out_t.batch_ndim
                        and in_t.dtype == out_t.dtype
                        and all(d.dimension in (d_, None) for (d, d_) in zip(in_t.dims, out_t.shape))
                    )
                yield t_dict

        data_iter = self._iterate_dataset()
        if self._map_seq_stream is not None:
            data_iter = self._map_seq_stream(
                data_iter, rng=self._rng, **{f"fwd_compatible_random_kwarg_{self._rng.randint(0, 1000)}": None}
            )
            assert isinstance(
                data_iter, Iterator
            ), f"map_seq_stream must produce an {Iterator.__name__}, but produced {type(data_iter).__name__}"
        return _validate_tensor_dict_iter(data_iter)

    def _iterate_dataset(self) -> Iterator[TensorDict]:
        """
        :return: generator providing data samples in the form of a TensorDict
        """
        data_keys = self._dataset.get_data_keys()

        seq_index = 0
        while self._dataset.is_less_than_num_seqs(seq_index):
            self._dataset.load_seqs(seq_index, seq_index + 1)
            tensor_dict = self._in_tensor_dict_template.copy_template()
            for data_key in data_keys:
                tensor_dict.data[data_key].raw_tensor = self._dataset.get_data(seq_index, data_key)
            if self._map_seq is not None:
                tensor_dict = self._map_seq(
                    tensor_dict, rng=self._rng, **{f"fwd_compatible_random_kwarg_{self._rng.randint(0, 1000)}": None}
                )
                assert isinstance(
                    tensor_dict, TensorDict
                ), f"map_seq must produce a {TensorDict.__name__}, but produced {type(tensor_dict).__name__}"
            yield tensor_dict
            seq_index += 1

    def _make_tensor_template_from_input(self, data_key: str) -> Tensor:
        dtype = self._dataset.get_data_dtype(data_key)
        if dtype == "string":
            dims = []
        else:
            feature_dims = [
                Dim(dimension=dim, name=f"{data_key}_dim{i + 1}")
                for i, dim in enumerate(self._dataset.get_data_shape(data_key))
            ]
            dims = [Dim(dimension=None, name=f"{data_key}_frame"), *feature_dims]
        sparse_dim = None
        if self._dataset.is_data_sparse(data_key):
            sparse_dim = Dim(dimension=self._dataset.get_data_dim(data_key), name=f"{data_key}_sparse")
            if data_key in self._dataset.labels:
                sparse_dim.vocab = Vocabulary.create_vocab_from_labels(self._dataset.labels[data_key])
        return Tensor(data_key, dims=dims, dtype=dtype, sparse_dim=sparse_dim)


class LaplaceOrdering(Callable[[Iterator[TensorDict]], Iterator[TensorDict]]):
    """
    Iterator compatible with :class:`PostprocessingDataset`'s ``map_seq_stream`` applying
    laplace sequence ordering based on the number of segments per bin.

    To be composed with any custom data postprocessing logic via :class:`Sequential`.
    """

    def __init__(self, num_seqs_per_bin: int, length_key: str = "data"):
        """
        :param num_seqs_per_bin: number of segments in a single laplace bin.
        :param length_key: data key to determine the segment length from for ordering.
        """
        self.length_key = length_key
        assert num_seqs_per_bin > 0
        self.num_seqs_per_bin = num_seqs_per_bin

    def __call__(self, iterator: Iterator[TensorDict], **kwargs) -> Iterator[TensorDict]:
        """:return: generator applying laplace sequence ordering on the data"""
        iterator = iter(iterator)
        is_down_phase = False

        while True:
            seq_buffer = list(islice(iterator, self.num_seqs_per_bin))
            seq_buffer.sort(key=self._get_seq_len, reverse=is_down_phase)
            yield from seq_buffer

            is_down_phase = not is_down_phase

            if len(seq_buffer) < self.num_seqs_per_bin:
                break

    def _get_seq_len(self, tdict: TensorDict) -> int:
        """
        :return: segment length of the segment in `tdict` as measured by `self.length_key` for comparison.
        """
        return tdict.data[self.length_key].raw_tensor.shape[0]


T = TypeVar("T", TensorDict, Iterator[TensorDict])


class Sequential:
    """
    Callable that composes multiple postprocessing functions into one by sequential application,
    i.e. Sequential(f, g)(x) = (g ∘ f)(x) = g(f(x)).

    Can either compose ``map_seq``-style single-segment processor functions or ``map_seq_stream``-style
    iterators operating on multiple segments. Just make sure not to mix both styles.
    """

    def __init__(self, *postprocessing_funcs: Callable):
        """
        :param postprocessing_funcs: Postprocessing functions to compose.
        """
        self.funcs = postprocessing_funcs

    def __call__(self, arg: T, **kwargs) -> T:
        """:return: result of sequential application of the postprocessing functions"""

        for func in self.funcs:
            arg = func(arg, **kwargs)
        return arg<|MERGE_RESOLUTION|>--- conflicted
+++ resolved
@@ -5,13 +5,8 @@
 from __future__ import annotations
 
 from itertools import islice
-<<<<<<< HEAD
-from numpy.random import Generator, PCG64
+from numpy.random import RandomState
 from typing import Any, Callable, Dict, Iterator, List, Optional, Tuple, TypeVar
-=======
-from numpy.random import RandomState
-from typing import Any, Callable, Dict, Iterator, List, Optional, Tuple
->>>>>>> a19cf766
 
 from returnn.datasets.basic import DatasetSeq
 from returnn.datasets.util.vocabulary import Vocabulary
@@ -133,7 +128,7 @@
 
         self._dataset = init_dataset(self._dataset_def, parent_dataset=self)
         if self._map_seq_stream is None:
-            # if the stream mapper is set, the num_seqs may change and the estimation is less accurate
+            # if the stream mapper is set, the num_seqs may change and the estimation is less acxcurate
             self._estimated_num_seqs = self._dataset.estimated_num_seqs
         self._data_iter: Optional[Iterator[Tuple[int, TensorDict]]] = None
 
