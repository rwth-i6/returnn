"""
Main engine for PyTorch
"""

from __future__ import annotations
from typing import Optional, Union, Callable, Dict
from contextlib import nullcontext

import os
import torch
import time
from torch.distributed import init_process_group, destroy_process_group
from torch.nn.parallel import DistributedDataParallel as DDP
from torch.distributed.algorithms.join import Join
import torch.utils.data.datapipes as dp
from torch import autocast
from torch.cuda import amp
from torchdata.dataloader2 import DataLoader2
from random import random

from returnn.config import Config
from returnn.log import log
from returnn.engine.base import EngineBase
import returnn.frontend as rf
from returnn.tensor import TensorDict, Tensor
from returnn.datasets.basic import init_dataset, Dataset
from returnn.util import basic as util
from returnn.util import NumbersDict
<<<<<<< HEAD
from returnn.util.basic import hms
=======
from returnn.util.basic import NotSpecified
>>>>>>> 6ca93721
from .updater import Updater
from .data import pipeline as data_pipeline
from .data import returnn_dataset_wrapper
from .frontend.bridge import rf_module_to_pt_module


class Engine(EngineBase):
    """
    PyTorch engine
    """

    def __init__(self, config: Config):
        """
        :param config:
        """
        super(Engine, self).__init__(config=config)
        rf.select_backend_torch()
        self.model_filename = self.config.value("model", None)
        self._mp_manager = torch.multiprocessing.Manager()
        self._epoch_mp_shared = self._mp_manager.Value("i", 0)
        self.train_dataset = None  # type: Optional[Dataset]
        self.eval_datasets = {}
        self.extern_data = None  # type: Optional[TensorDict]
        self._train_dataloader = None  # type: Optional[DataLoader2]
        self._eval_dataloaders = {}  # type: Dict[str, DataLoader2]

        self._start_epoch = None  # type: Optional[int]
        self._final_epoch = None  # type: Optional[int]
        self._orig_model = None  # type: Optional[Union[rf.Module, torch.nn.Module]]
        self._pt_model = None  # type: Optional[torch.nn.Module]
        self._train_step_func = None  # type: Optional[Callable]
        self._save_model_epoch_interval = 1
        self._updater = None  # type: Optional[Updater]

        self._use_autocast = False
        self._autocast_dtype = None  # type: Optional[str]
        self._grad_scaler = None  # type: Optional[amp.GradScaler]

        self._device = _get_device_from_config(config)
        print("Using device:", self._device, file=log.v2)

<<<<<<< HEAD
        self._use_DDP = config.is_true("use_DDP")  # type: Optional[bool]
        #  traversing the autograd graph from the model output and marking all unused parameters as ready for reduction
        self._DDP_find_unused_parameters = config.is_true("DDP_find_unused_parameters")  # type: Optional[bool]
=======
        amp_options = self.config.typed_value("torch_amp")
        grad_scaler_opts = self.config.typed_value("grad_scaler", NotSpecified)
        if amp_options is not None:
            self._use_autocast = True
            if isinstance(amp_options, dict):
                amp_options = util.CollectionReadCheckCovered(amp_options)
                dtype = amp_options.get("dtype", None)
                grad_scaler_opts = amp_options.get("grad_scaler", grad_scaler_opts)
                amp_options.assert_all_read()
            elif isinstance(amp_options, str):
                dtype = amp_options
            else:
                raise TypeError(f"Invalid type for torch_amp: {type(amp_options)}")
            if isinstance(dtype, str):
                dtype = getattr(torch, dtype)
            assert isinstance(dtype, torch.dtype) or dtype is None
            print(f"Using autocast (automatic mixed precision (AMP)) with dtype {dtype}", file=log.v2)
            self._autocast_dtype = dtype

        if grad_scaler_opts is NotSpecified:
            grad_scaler_opts = {} if self._use_autocast else None
        if grad_scaler_opts is not None:
            assert isinstance(grad_scaler_opts, dict)
            print("Using GradScaler with options:", grad_scaler_opts, file=log.v2)
            self._grad_scaler = amp.GradScaler(**grad_scaler_opts)
>>>>>>> 6ca93721

    def init_train_from_config(
        self,
        config: Optional[Config] = None,
        train_data: Optional[Dataset] = None,
        dev_data: Optional[Dataset] = None,
        eval_data: Optional[Dataset] = None,
    ):
        """
        :param config:
        :param train_data:
        :param dev_data:
        :param eval_data:
        """
        assert config is self.config
        super().init_train_from_config(config=config)
        if self._use_DDP:
            ddp_local_rank = int(os.environ['LOCAL_RANK'])
            print(f"Start running basic DDP example on local rank {ddp_local_rank}.", file=log.v2)
            self._device = f'cuda:{ddp_local_rank}'

        self.train_dataset = train_data
        self.eval_datasets.clear()
        if dev_data:
            self.eval_datasets["dev"] = dev_data
        if eval_data:
            self.eval_datasets["eval"] = eval_data
        if config.has("eval_datasets"):
            for dataset_name, dataset_opts in config.typed_value("eval_datasets", {}).items():
                self.eval_datasets[dataset_name] = init_dataset(dataset_opts, default_kwargs={"name": dataset_name})

        extern_data = TensorDict()
        extern_data_dict = self.config.typed_value("extern_data")
        extern_data.update(extern_data_dict, auto_convert=True)
        self.extern_data = extern_data

        self._train_dataloader = self._create_data_loader(train_data) if train_data else None
        for dataset_name, dataset in self.eval_datasets.items():
            self._eval_dataloaders[dataset_name] = self._create_data_loader(dataset)

        self._start_epoch = self.get_train_start_epoch(self.config)
        self._final_epoch = self.config_get_final_epoch(self.config)

        self._load_model(epoch=self._start_epoch)
        self._save_model_epoch_interval = config.int("save_interval", 1)

        if self._use_DDP:
            # wrap the model use DDP
            self._pt_model = DDP(self._pt_model, device_ids=[int(os.environ['LOCAL_RANK'])],
                                 find_unused_parameters=self._DDP_find_unused_parameters)
        self._updater = Updater(self.config, self._pt_model, self.learning_rate)
        self._updater.create_optimizer()
        if self._start_epoch > 1:
            self._load_optimizer(self._start_epoch)

        self._train_step_func = self.config.typed_value("train_step")
        assert self._train_step_func, "train_step not defined"

        self._gradient_accumulation_steps = config.int("gradient_accumulation_steps", 1)
        if self._gradient_accumulation_steps > 1:
            assert self._gradient_accumulation_steps % torch.cuda.device_count() == 0
            self._gradient_accumulation_steps //= torch.cuda.device_count()

    def train(self):
        """
        Main training loop.
        """

        print("Starting training at epoch {}.".format(self._start_epoch), file=log.v3)
        assert self._pt_model is not None, "Model not initialized, call init_train_from_config()."

        self.epoch = self._start_epoch
        self._epoch_mp_shared.value = self.epoch
        while self.epoch <= self._final_epoch:
            self.init_train_epoch()
            self.train_epoch()

            self.epoch += 1
            self._epoch_mp_shared.value = self.epoch

        if self._use_DDP:
            destroy_process_group()
        print("Finished training at epoch {}.".format(self.epoch), file=log.v3)

    def init_train_epoch(self):
        """
        init train (sub)epoch. LR etc
        """
        self.learning_rate = self.learning_rate_control.get_learning_rate_for_epoch(self.epoch)

        # Update learning rate
        self._updater.set_learning_rate(self.learning_rate)

    def train_epoch(self):
        """
        train one (sub)epoch
        """
        print("start", self.get_epoch_str(), "with learning rate", self.learning_rate, "...", file=log.v4)

        self._pt_model.train()

        accumulated_losses_dict = NumbersDict()
        accumulated_inv_norm_factors_dict = NumbersDict()
        step_idx = 0
<<<<<<< HEAD
        epoch_start_time = time.time()

        data_iter = iter(self._train_dataloader)

        while True:
            data = next(data_iter, None)
            _has_data = torch.tensor([data is not None], dtype=torch.int8).to(self._device)
            if self._use_DDP:
                # use all reduce to check if all workers have data, if at least one worker does not have data,
                # all workers finish this epoch
                torch.distributed.all_reduce(
                    _has_data, op=torch.distributed.ReduceOp.MIN
                )
            if not _has_data[0]:
                break

            # clear the gradients when every gradient accumulation loop starts
            if step_idx % self._gradient_accumulation_steps == 0:
                self._updater.get_optimizer().zero_grad()

=======
        for data in self._train_dataloader:
            self._updater.get_optimizer().zero_grad()
>>>>>>> 6ca93721
            self._run_step(data, train_flag=True)

            train_ctx = rf.get_run_ctx()

            # scale the loss to account for gradient accumulation
            if self._gradient_accumulation_steps > 1:
                for loss_name in train_ctx.losses.keys():
                    train_ctx.losses[loss_name].loss /= self._gradient_accumulation_steps

            total_loss = train_ctx.total_loss()
            losses_dict = NumbersDict(
                {
                    name: float(loss.get_summed_loss().raw_tensor.detach().cpu().numpy())
                    for name, loss in train_ctx.losses.items()
                }
            )
            inv_norm_factors_dict = NumbersDict(
                {name: float(_to_raw(loss.get_inv_norm_factor())) for name, loss in train_ctx.losses.items()}
            )

<<<<<<< HEAD
            if self._use_DDP and (step_idx % self._gradient_accumulation_steps) != (self._gradient_accumulation_steps - 1):
                with self._pt_model.no_sync():
                    total_loss.raw_tensor.backward()
            else:
                total_loss.raw_tensor.backward()

            # only update the weights when every gradient accumulation loop ends
            if (step_idx % self._gradient_accumulation_steps) == (self._gradient_accumulation_steps - 1):
=======
            if self._grad_scaler is not None:
                self._grad_scaler.scale(total_loss).backward()
                self._grad_scaler.step(self._updater.get_optimizer())
                self._grad_scaler.update()
            else:
                total_loss.raw_tensor.backward()
>>>>>>> 6ca93721
                self._updater.get_optimizer().step()

            accumulated_losses_dict += losses_dict
            accumulated_inv_norm_factors_dict += inv_norm_factors_dict
            _print_process(
                f"ep {self.epoch} train",
                step=step_idx,
                eval_info=dict(losses_dict / inv_norm_factors_dict),
            )

            step_idx += 1
            self.global_train_step += 1
            # if self._use_DDP:
            #     print("step idx {} rank {} encoder.layers.10.fc2.weight {}".format(self.global_train_step,
            #                                                                        torch.distributed.get_rank(), torch.sum(
            #             self._pt_model.state_dict()["module.encoder.layers.10.fc2.weight"])))
            # else:
            #     print("step idx {} encoder.layers.10.fc2.weight {}".format(self.global_train_step,torch.sum(
            #             self._pt_model.state_dict()["encoder.layers.10.fc2.weight"])))


        print("Trained %i steps" % step_idx)
        print("Elapsed time %s" % hms(time.time() - epoch_start_time), file=log.v3)

        if (not self._use_DDP) or (self._use_DDP and torch.distributed.get_rank() == 0):
            accumulated_losses_dict = accumulated_losses_dict / accumulated_inv_norm_factors_dict
            self.learning_rate_control.set_epoch_error(
                self.epoch, {f"train_loss_{k}": v for k, v in accumulated_losses_dict.items()}
            )
            self.learning_rate_control.save()

            print(f"Total train loss:", _format_score(dict(accumulated_losses_dict)), file=log.v3)

            if self.epoch % self._save_model_epoch_interval == 0 or self.epoch == self._final_epoch:
                self._save_model()
                self._save_optimizer()

            self.eval_model()

    def eval_model(self):
        """
        Runs model on all eval datasets and calculates the loss.
        """
        self._pt_model.eval()

        eval_dump_str = []
        score_keys = None
        error_keys = None

        for dataset_name, dataset in self.eval_datasets.items():
            print(f"Evaluating dataset {dataset_name!r}", file=log.v3)

            data_loader = self._eval_dataloaders[dataset_name]

            accumulated_losses_dict = NumbersDict()
            accumulated_inv_norm_factors_dict = NumbersDict()
            step_idx = 0

            with torch.no_grad():
                for data in data_loader:

                    self._run_step(data)
                    train_ctx = rf.get_run_ctx()

                    if score_keys is None:
                        score_keys = [name for name, loss in train_ctx.losses.items() if not loss.as_error]
                        error_keys = [name for name, loss in train_ctx.losses.items() if loss.as_error]

                    losses_dict = NumbersDict(
                        {
                            name: float(loss.get_summed_loss().raw_tensor.detach().cpu().numpy())
                            for name, loss in train_ctx.losses.items()
                        }
                    )
                    inv_norm_factors_dict = NumbersDict(
                        {name: float(_to_raw(loss.get_inv_norm_factor())) for name, loss in train_ctx.losses.items()}
                    )

                    accumulated_losses_dict += losses_dict
                    accumulated_inv_norm_factors_dict += inv_norm_factors_dict
                    _print_process(
                        f"ep {self.epoch} {dataset_name} eval",
                        step=step_idx,
                        eval_info=dict(losses_dict / inv_norm_factors_dict),
                    )
                    step_idx += 1

            assert step_idx > 0, f"No data in dataset {dataset_name!r}."
            accumulated_losses_dict = accumulated_losses_dict / accumulated_inv_norm_factors_dict

            self.learning_rate_control.set_epoch_error(
                self.epoch, {f"{dataset_name}_loss_{k}": v for k, v in accumulated_losses_dict.items()}
            )
            self.learning_rate_control.save()

            # Same format as the TF engine.
            eval_dump_str += [
                "%s: score %s error %s"
                % (
                    dataset_name,
                    _format_score({name: accumulated_losses_dict[name] for name in score_keys}),
                    _format_score({name: accumulated_losses_dict[name] for name in error_keys}),
                )
            ]

        print(" ".join(eval_dump_str), file=log.v1)

    def _create_data_loader(self, dataset: Dataset) -> DataLoader2:
        """
        :param dataset: RETURNN dataset
        :return: PyTorch data loader created from given RETURNN dataset
        """
        # Make sure that _dataset_reset does not keep a ref to `self`,
        # otherwise it would trigger to pickle `self` and all its members.
        dataset_reset = returnn_dataset_wrapper.ReturnnDatasetResetMpSharedEpochCallback(
            dataset=dataset, epoch_mp_shared=self._epoch_mp_shared
        )

        wrapped_dataset = returnn_dataset_wrapper.ReturnnDatasetIterDataPipe(dataset, reset_callback=dataset_reset)

        chunking = self.config.typed_value("chunking", None)
        if chunking:
            wrapped_dataset = data_pipeline.ChunkingIterDataPipe(wrapped_dataset, chunking)

        batch_size = self.config.typed_value("batch_size", 1)
        max_seqs = self.config.int("max_seqs", -1)
        batches_dataset = data_pipeline.BatchingIterDataPipe(wrapped_dataset, batch_size=batch_size, max_seqs=max_seqs)
        batches_dataset = dp.iter.Collator(batches_dataset, collate_fn=data_pipeline.collate_batch)

        try:
            return DataLoader2(batches_dataset)
        except TypeError as exc:
            try:
                # noinspection PyPackageRequirements
                import dill
            except ImportError:
                raise ModuleNotFoundError("Possible type error in DataLoader2 due to missing module 'dill'") from exc
            raise

    def _run_step(self, extern_data_raw: Dict[str, torch.Tensor], *, train_flag: bool = False):
        """
        :param dict[str, torch.Tensor] extern_data_raw: model inputs for the step
        """
        assert isinstance(extern_data_raw, dict) and extern_data_raw
        batch_dim = next(iter(self.extern_data.data.values())).dims[0]
        batch_dim.dyn_size_ext = None  # if it is dynamic, reset now, and set it below
        extern_data = TensorDict()
        for k, data in self.extern_data.data.items():
            data = data.copy_template()
            raw_tensor = extern_data_raw[k].to(self._device)
            data.dtype = str(raw_tensor.dtype).split(".")[-1]  # just overwrite for now...
            data.raw_tensor = raw_tensor

            if batch_dim.size is None and batch_dim.dyn_size_ext is None:
                batch_dim.dyn_size_ext = Tensor(batch_dim.name or "batch", dims=[], dtype="int32")
                batch_dim.dyn_size_ext.raw_tensor = torch.tensor(extern_data_raw[k].shape[0], dtype=torch.int32)

            if k + ":seq_len" in extern_data_raw:
                # Sequence lengths have to be on CPU for the later call to rnn.pack_padded_sequence
                size = extern_data_raw[k + ":seq_len"].cpu()
                size_dtype = str(size.dtype).split(".")[-1]
                if data.dims[1].dyn_size_ext is None:
                    data.dims[1].dyn_size_ext = Tensor(data.dims[1].name or "time", dims=[batch_dim], dtype=size_dtype)
                data.dims[1].dyn_size_ext.dtype = size_dtype
                data.dims[1].dyn_size_ext.raw_tensor = size

            extern_data.data[k] = data

        rf.init_train_step_run_ctx(train_flag=train_flag)

<<<<<<< HEAD
        sentinel_kw = {"__fwd_compatible_random_arg_%i" % int(random() * 100): None}

        if self._use_DDP:
            # run step for DDP wrapped model
            # the code is copied from forward method in DDP class
            if torch.is_grad_enabled() and self._pt_model.require_backward_grad_sync:
                assert self._pt_model.logger is not None
                self._pt_model.logger.set_runtime_stats_and_log()
                self._pt_model.num_iterations += 1
                self._pt_model.reducer.prepare_for_forward()

            with torch.autograd.profiler.record_function(
                "DistributedDataParallel.forward"
            ):
                if torch.is_grad_enabled() and self._pt_model.require_backward_grad_sync:
                    assert self._pt_model.logger is not None
                    self._pt_model.logger.set_runtime_stats_and_log()
                    self._pt_model.num_iterations += 1
                    self._pt_model.reducer.prepare_for_forward()

                work = Join.notify_join_context(self._pt_model)
                if work:
                    self._pt_model.reducer._set_forward_pass_work_handle(
                        work, self._pt_model._divide_by_initial_world_size  # type: ignore[arg-type]
                    )

                if torch.is_grad_enabled() and self._pt_model.reducer._rebuild_buckets():
                    self._pt_model._has_rebuilt_buckets = True

                if self._pt_model._check_sync_bufs_pre_fwd():
                    self._pt_model._sync_buffers()

                if self._pt_model._join_config.enable:
                    # Notify joined ranks whether they should sync in backwards pass or not.
                    self._pt_model._check_global_requires_backward_grad_sync(
                        is_joined_rank=False
                    )
                with self._pt_model._inside_ddp_forward():
                    output = self._train_step_func(model=self._orig_model, extern_data=extern_data, **sentinel_kw)

                if self._pt_model._check_sync_bufs_post_fwd():
                    self._pt_model._sync_buffers()

                if torch.is_grad_enabled() and self._pt_model.require_backward_grad_sync:
                    self._pt_model.require_forward_param_sync = True
                    # We'll return the output object verbatim since it is a freeform
                    # object. We need to find any tensors in this object, though,
                    # because we need to figure out which parameters were used during
                    # this forward pass, to ensure we short circuit reduction for any
                    # unused parameters. Only if `find_unused_parameters` is set.
                    if self._pt_model.find_unused_parameters and not self._pt_model.static_graph:
                        # Do not need to populate this for static graph.
                        self._pt_model.reducer.prepare_for_backward(
                            list(torch.nn.parallel.distributed._find_tensors(output))
                        )
                    else:
                        self._pt_model.reducer.prepare_for_backward([])
                else:
                    self._pt_model.require_forward_param_sync = False
        else:
=======
        with autocast(device_type=self._device, dtype=self._autocast_dtype) if self._use_autocast else nullcontext():
            sentinel_kw = {"__fwd_compatible_random_arg_%i" % int(random() * 100): None}
>>>>>>> 6ca93721
            self._train_step_func(model=self._orig_model, extern_data=extern_data, **sentinel_kw)

    def _load_model(self, *, epoch: int):
        """
        Sets self._model to a torch.nn.Module.

        :param epoch:
        """
        checkpoint_state = None
        if epoch > 1:
            filename = self.get_epoch_model_filename(epoch=epoch - 1) + util.get_model_filename_postfix()
            print("Load model %s" % (filename,), file=log.v4)
            checkpoint_state = torch.load(filename)
            assert checkpoint_state["epoch"] == epoch - 1
            step = checkpoint_state["step"]
        else:
            step = 0
        self.global_train_step = step

        # See :mod:`rf.rand` docstring for an explanation of this logic.
        random_seed = self.config.int("random_seed", 42)
        random_seed = (epoch * 193939 + step * 19937 + random_seed * 27644437 + 479001599) % (2 ** 31)
        rf.set_random_seed(random_seed)

        get_model_func = self.config.typed_value("get_model")
        assert get_model_func, "get_model not defined"
        sentinel_kw = {"__fwd_compatible_random_arg_%i" % int(random() * 100): None}
        model = get_model_func(epoch=epoch, step=step, **sentinel_kw)
        self._orig_model = model
        if isinstance(model, rf.Module):
            self._pt_model = rf_module_to_pt_module(model)
        elif isinstance(model, torch.nn.Module):
            self._pt_model = model
        else:
            raise TypeError(f"get_model returned {model} of type {type(model)}, expected rf.Module or torch.nn.Module")
        assert isinstance(self._pt_model, torch.nn.Module)
        print("Model:", self._pt_model, file=log.v4)

        if checkpoint_state is not None:
            # remove the prefix of "module." from the DDP state dict
            torch.nn.modules.utils.consume_prefix_in_state_dict_if_present(
                checkpoint_state["model"], "module."
            )
            self._pt_model.load_state_dict(checkpoint_state["model"])
        preload_from_files = self.config.typed_value("preload_from_files", {})
        if preload_from_files:
            # see `preload_from_files` in tf engine and `returnn.tf.network.CustomCheckpointLoader`
            is_training = self.config.value("task", "train") == "train"
            is_first_train_epoch = epoch == 1 and (
                is_training or self.config.value("task", "train") == "initialize_model"
            )
            # We use the reversed sorted order here to achieve consistent behavior with the TF engine.
            # There, the keys are used in sorted order but if a variable is loaded,
            # it will not be considered anymore afterward.
            # So the first occurrence is used.
            # Here, we overwrite variables even if they have been loaded before.
            # In order to get consistent behavior, we use the reversed order.
            for preload_key, opts in reversed(sorted(preload_from_files.items())):
                assert isinstance(opts, dict) and "filename" in opts
                if opts.get("init_for_train", False):
                    if not is_first_train_epoch:
                        continue
                else:  # default: init for recog
                    if is_training:
                        continue
                print(f"Pre-load weights for key '{preload_key}' from {opts['filename']}", file=log.v3)
                preload_model_state = torch.load(opts["filename"])
                if opts.get("checkpoint_key", "model") is not None:
                    # This can be used if an external checkpoint saves a checkpoint a different structure that just the
                    # model state dict. E.g., if a checkpoint is created using
                    # `torch.save({"model": model.state_dict(), "optimizer": optimizer.state)_dict(), ...})`
                    # we can set checkpoint_key = "model" to load the model.
                    # Currently, this only supports single level dicts, but it could be extended if needed.
                    preload_model_state = preload_model_state[opts.get("checkpoint_key", "model")]
                if opts.get("prefix", ""):
                    # Only params with this prefix should be loaded.
                    # They are expected to be in the checkpoint without this prefix.
                    # By adding the prefix to all params,
                    # we make sure that only params matching this condition are loaded.
                    # This is in line with the behavior of the TF engine.
                    preload_model_state = {opts["prefix"] + key: value for key, value in preload_model_state.items()}
                ignore_params = opts.get("ignore_params", [])
                ignore_params_prefixes = opts.get("ignore_params_prefixes", [])
                for key in list(preload_model_state.keys()):
                    if key in ignore_params or any(
                        [key.startswith(ignore_key) for ignore_key in ignore_params_prefixes]
                    ):
                        print(f"Ignoring variable {key}", file=log.v3)
                        preload_model_state.pop(key)
                for new_name, name_in_checkpoint in opts.get("var_name_mapping", {}).items():
                    preload_model_state[new_name] = preload_model_state.pop(name_in_checkpoint)
                missing_keys, _ = self._pt_model.load_state_dict(preload_model_state, strict=False)
                if missing_keys and not opts.get("ignore_missing", False):
                    prefix_keys = [key for key in self._pt_model.state_dict() if key.startswith(opts.get("prefix", ""))]
                    missing_prefix_keys = set(prefix_keys).intersection(set(missing_keys))
                    assert not missing_prefix_keys, f"Missing keys and ignore_missing=False: {missing_prefix_keys}"
                print(f"Missing keys: {missing_keys}", file=log.v4)

        self._pt_model.to(self._device)

    def _save_model(self):
        """
        Saves the state of self._model to file.
        """
        filename = self.get_epoch_model_filename() + util.get_model_filename_postfix()
        directory = os.path.dirname(filename)
        if not os.path.exists(directory):
            os.makedirs(directory, exist_ok=True)

        print("Save model under %s" % (filename,), file=log.v4)
        torch.save(
            {"model": self._pt_model.state_dict(), "epoch": self.epoch, "step": self.global_train_step}, filename
        )

    def _load_optimizer(self, epoch):
        """
        Loads a torch.optim.Optimizer from disk and uses it as the optimizer.
        This function is a wrapper to Updater.load_optimizer().

        :param int epoch: Epoch from which to load the optimizer state.
        """
        filename = self.get_epoch_model_filename(epoch=epoch - 1) + ".opt" + util.get_model_filename_postfix()
        self._updater.load_optimizer(filename)

    def _save_optimizer(self):
        """
        Saves the optimizer state to a file.
        This function is a wrapper to Updater.save_optimizer().
        """
        filename = self.get_epoch_model_filename() + ".opt" + util.get_model_filename_postfix()
        directory = os.path.dirname(filename)
        if directory and not os.path.exists(directory):
            os.makedirs(directory, exist_ok=True)

        self._updater.save_optimizer(filename)

        # keep only the last two optimizer states (two in case one file gets corrupted)
        clean_epoch = self.epoch - 2
        if clean_epoch > 0:
            filename = self.get_epoch_model_filename(epoch=clean_epoch) + ".opt" + util.get_model_filename_postfix()
            if os.path.isfile(filename):
                os.unlink(filename)


def _to_raw(n: Union[int, float, Tensor]):
    if isinstance(n, (int, float)):
        return n
    if isinstance(n, Tensor):
        return n.raw_tensor.detach().cpu().numpy()
    raise TypeError(f"Unexpected {n} of type {type(n)}")


def _print_process(report_prefix, step, eval_info):
    """
    Similar but simplified from TF engine _print_process.

    :param str report_prefix:
    :param int step:
    :param dict[str] eval_info: via :func:`_collect_eval_info`
    :return: nothing, will be printed to log
    """
    if log.verbose[5]:
        info = [report_prefix, "step %i" % step]
        if eval_info:  # Such as score.
            info += ["%s %s" % item for item in sorted(eval_info.items())]
        print(", ".join(filter(None, info)), file=log.v5)


def _format_score(score: Dict[str, float]) -> str:
    """
    Like the TF engine format_score.

    :param score:
    :return: score(s) as str
    """
    if not score:
        return "None"
    if len(score) == 1:
        return str(list(score.values())[0])
    return " ".join(["%s %s" % (key.split(":", 2)[-1], str(score[key])) for key in sorted(score.keys())])


def _get_gpu_device() -> Optional[str]:
    if torch.cuda.is_available():
        return "cuda"
    if hasattr(torch.backends, "mps") and torch.backends.mps.is_available() and torch.backends.mps.is_built():
        return "mps"
    return None


def _get_device_from_config(config: Config) -> str:
    device = config.value("device", None)
    if not device:
        device = _get_gpu_device()
        if device:
            return device
        return "cpu"
    if device == "gpu":
        device = _get_gpu_device()
        if not device:
            raise Exception("No GPU device found, but config requested 'gpu' device.")
    return device<|MERGE_RESOLUTION|>--- conflicted
+++ resolved
@@ -26,11 +26,7 @@
 from returnn.datasets.basic import init_dataset, Dataset
 from returnn.util import basic as util
 from returnn.util import NumbersDict
-<<<<<<< HEAD
-from returnn.util.basic import hms
-=======
-from returnn.util.basic import NotSpecified
->>>>>>> 6ca93721
+from returnn.util.basic import hms, NotSpecified
 from .updater import Updater
 from .data import pipeline as data_pipeline
 from .data import returnn_dataset_wrapper
@@ -72,11 +68,10 @@
         self._device = _get_device_from_config(config)
         print("Using device:", self._device, file=log.v2)
 
-<<<<<<< HEAD
         self._use_DDP = config.is_true("use_DDP")  # type: Optional[bool]
         #  traversing the autograd graph from the model output and marking all unused parameters as ready for reduction
         self._DDP_find_unused_parameters = config.is_true("DDP_find_unused_parameters")  # type: Optional[bool]
-=======
+
         amp_options = self.config.typed_value("torch_amp")
         grad_scaler_opts = self.config.typed_value("grad_scaler", NotSpecified)
         if amp_options is not None:
@@ -102,7 +97,6 @@
             assert isinstance(grad_scaler_opts, dict)
             print("Using GradScaler with options:", grad_scaler_opts, file=log.v2)
             self._grad_scaler = amp.GradScaler(**grad_scaler_opts)
->>>>>>> 6ca93721
 
     def init_train_from_config(
         self,
@@ -207,7 +201,6 @@
         accumulated_losses_dict = NumbersDict()
         accumulated_inv_norm_factors_dict = NumbersDict()
         step_idx = 0
-<<<<<<< HEAD
         epoch_start_time = time.time()
 
         data_iter = iter(self._train_dataloader)
@@ -228,10 +221,6 @@
             if step_idx % self._gradient_accumulation_steps == 0:
                 self._updater.get_optimizer().zero_grad()
 
-=======
-        for data in self._train_dataloader:
-            self._updater.get_optimizer().zero_grad()
->>>>>>> 6ca93721
             self._run_step(data, train_flag=True)
 
             train_ctx = rf.get_run_ctx()
@@ -252,24 +241,26 @@
                 {name: float(_to_raw(loss.get_inv_norm_factor())) for name, loss in train_ctx.losses.items()}
             )
 
-<<<<<<< HEAD
-            if self._use_DDP and (step_idx % self._gradient_accumulation_steps) != (self._gradient_accumulation_steps - 1):
+            if self._use_DDP and (step_idx % self._gradient_accumulation_steps) != (
+                self._gradient_accumulation_steps - 1):
                 with self._pt_model.no_sync():
+                    if self._grad_scaler is not None:
+                        self._grad_scaler.scale(total_loss).backward()
+                    else:
+                        total_loss.raw_tensor.backward()
+            else:
+                if self._grad_scaler is not None:
+                    self._grad_scaler.scale(total_loss).backward()
+                else:
                     total_loss.raw_tensor.backward()
-            else:
-                total_loss.raw_tensor.backward()
 
             # only update the weights when every gradient accumulation loop ends
             if (step_idx % self._gradient_accumulation_steps) == (self._gradient_accumulation_steps - 1):
-=======
-            if self._grad_scaler is not None:
-                self._grad_scaler.scale(total_loss).backward()
-                self._grad_scaler.step(self._updater.get_optimizer())
-                self._grad_scaler.update()
-            else:
-                total_loss.raw_tensor.backward()
->>>>>>> 6ca93721
-                self._updater.get_optimizer().step()
+                if self._grad_scaler is not None:
+                    self._grad_scaler.step(self._updater.get_optimizer())
+                    self._grad_scaler.update()
+                else:
+                    self._updater.get_optimizer().step()
 
             accumulated_losses_dict += losses_dict
             accumulated_inv_norm_factors_dict += inv_norm_factors_dict
@@ -289,7 +280,6 @@
             #     print("step idx {} encoder.layers.10.fc2.weight {}".format(self.global_train_step,torch.sum(
             #             self._pt_model.state_dict()["encoder.layers.10.fc2.weight"])))
 
-
         print("Trained %i steps" % step_idx)
         print("Elapsed time %s" % hms(time.time() - epoch_start_time), file=log.v3)
 
@@ -439,7 +429,6 @@
 
         rf.init_train_step_run_ctx(train_flag=train_flag)
 
-<<<<<<< HEAD
         sentinel_kw = {"__fwd_compatible_random_arg_%i" % int(random() * 100): None}
 
         if self._use_DDP:
@@ -478,7 +467,10 @@
                         is_joined_rank=False
                     )
                 with self._pt_model._inside_ddp_forward():
-                    output = self._train_step_func(model=self._orig_model, extern_data=extern_data, **sentinel_kw)
+                    with autocast(device_type=self._device,
+                                  dtype=self._autocast_dtype) if self._use_autocast else nullcontext():
+                        # If flag use_DDP is enabled, we need to return the model output in the train step function
+                        output = self._train_step_func(model=self._orig_model, extern_data=extern_data, **sentinel_kw)
 
                 if self._pt_model._check_sync_bufs_post_fwd():
                     self._pt_model._sync_buffers()
@@ -500,11 +492,9 @@
                 else:
                     self._pt_model.require_forward_param_sync = False
         else:
-=======
-        with autocast(device_type=self._device, dtype=self._autocast_dtype) if self._use_autocast else nullcontext():
-            sentinel_kw = {"__fwd_compatible_random_arg_%i" % int(random() * 100): None}
->>>>>>> 6ca93721
-            self._train_step_func(model=self._orig_model, extern_data=extern_data, **sentinel_kw)
+            with autocast(device_type=self._device,
+                          dtype=self._autocast_dtype) if self._use_autocast else nullcontext():
+                self._train_step_func(model=self._orig_model, extern_data=extern_data, **sentinel_kw)
 
     def _load_model(self, *, epoch: int):
         """
