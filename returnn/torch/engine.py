--- conflicted
+++ resolved
@@ -399,30 +399,7 @@
                     {k: int(util.prod(extern_data_raw[k].shape[:2])) for k in keys_w_seq_len},
                 )
 
-<<<<<<< HEAD
                 complete_frac = float(extern_data_raw["complete_frac"])
-                if complete_frac >= 0.0:
-                    epoch_continuous = self.epoch - 1 + complete_frac
-                else:
-                    num_seqs_ = (
-                        int(extern_data_raw["num_seqs"]) if extern_data_raw.get("num_seqs", None) is not None else -1
-                    )
-                    next_seq_idx = int(extern_data_raw["seq_idx"].max())
-                    assert next_seq_idx >= last_seq_idx
-                    last_seq_idx = next_seq_idx
-                    if step_idx == 0:
-                        if num_seqs_ >= 0:
-                            print(f"Epoch {self.epoch} num_seqs: {num_seqs_}", file=log.v5)
-                            num_seqs = num_seqs_
-                    elif num_seqs_ >= 0:
-                        assert num_seqs_ == num_seqs
-                    del num_seqs_
-                    if num_seqs is not None:
-                        assert last_seq_idx < num_seqs
-                    epoch_continuous = (
-                        (self.epoch - 1 + (last_seq_idx + 1) / num_seqs) if num_seqs is not None else None
-                    )
-=======
                 num_seqs, last_seq_idx = _get_num_seqs_last_seq_idx(
                     report_prefix=report_prefix,
                     extern_data_raw=extern_data_raw,
@@ -430,8 +407,13 @@
                     prev_num_seqs=num_seqs,
                     prev_last_seq_idx=last_seq_idx,
                 )
-                epoch_continuous = (self.epoch - 1 + (last_seq_idx + 1) / num_seqs) if num_seqs is not None else None
->>>>>>> 6fa4b388
+                epoch_continuous = (
+                    self.epoch - 1 + complete_frac
+                    if complete_frac >= 0.0
+                    else (self.epoch - 1 + (last_seq_idx + 1) / num_seqs)
+                    if num_seqs is not None
+                    else None
+                )
 
                 # clear the gradients when every gradient accumulation loop starts
                 if zero_grad_next_step:
