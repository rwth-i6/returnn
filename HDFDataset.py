--- conflicted
+++ resolved
@@ -196,16 +196,11 @@
         if 'targets' in fin:
           for k in fin['targets/data']:
             if self.targets[k] is None:
-<<<<<<< HEAD
               if self.data_dtype[k] == 'int32':
                 self.targets[k] = numpy.zeros((self._num_codesteps[self.target_keys.index(k)],), dtype=theano.config.floatX) - 1
               else:
                 tdim = fin['targets/size'].attrs[k]
                 self.targets[k] = numpy.zeros((self._num_codesteps[self.target_keys.index(k)],tdim), dtype=theano.config.floatX) - 1
-=======
-              self.targets[k] = numpy.zeros(
-                (self._num_codesteps[self.target_keys.index(k)],) + targets[k].shape[1:], dtype=self.data_dtype[k]) - 1
->>>>>>> bc992212
             ldx = self.target_keys.index(k) + 1
             self.targets[k][self.get_seq_start(idc)[ldx]:self.get_seq_start(idc)[ldx] + l[ldx]] = targets[k][p[ldx] : p[ldx] + l[ldx]]
         self._set_alloc_intervals_data(idc, data=inputs[p[0] : p[0] + l[0]])
@@ -1062,4 +1057,4 @@
     hdf_dataset.attrs[attr_inputPattSize] = dataset.num_inputs
     hdf_dataset.attrs[attr_numLabels] = dataset.num_outputs.get(default_data_target_key, (0, 0))[0]
 
-    print("All done.", file=log.v3)
+    print("All done.", file=log.v3)