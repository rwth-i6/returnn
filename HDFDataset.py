--- conflicted
+++ resolved
@@ -434,15 +434,9 @@
     self.h5_files = []
     self.all_seq_names = []
     self.seq_name_to_idx = {}
-<<<<<<< HEAD
-    self.file_indices    = []
-    self.seq_order       = []
-    self.all_parsers     = collections.defaultdict(list)
-=======
     self.file_indices = []
     self.seq_order = []
     self.all_parsers = collections.defaultdict(list)
->>>>>>> ae7bf139
 
     if files:
       for fn in files:
@@ -488,13 +482,8 @@
           for nf in num_features if nf[1] != nf[2]]))
 
   def initialize(self):
-<<<<<<< HEAD
-    total_seqs               = len(self.all_seq_names)
-    self._num_seqs           = total_seqs
-=======
     total_seqs = len(self.all_seq_names)
     self._num_seqs = total_seqs
->>>>>>> ae7bf139
     self._estimated_num_seqs = total_seqs
 
     super(NextGenHDFDataset, self).initialize()
@@ -528,21 +517,12 @@
     if seq_idx >= len(self.seq_order):
       return None
 
-<<<<<<< HEAD
-    real_seq_index   = self.seq_order[seq_idx]
-    file_index       = self.file_indices[real_seq_index]
-    seq_name         = self.all_seq_names[real_seq_index]
-    norm_seq_name    = self._normalize_seq_name(seq_name)
-    targets          = { name : parsers[file_index].get_data(norm_seq_name) for name, parsers in self.all_parsers.items() }
-    features         = targets[self.input_stream_name]
-=======
     real_seq_index = self.seq_order[seq_idx]
     file_index = self.file_indices[real_seq_index]
     seq_name = self.all_seq_names[real_seq_index]
     norm_seq_name = self._normalize_seq_name(seq_name)
     targets = {name: parsers[file_index].get_data(norm_seq_name) for name, parsers in self.all_parsers.items()}
     features = targets[self.input_stream_name]
->>>>>>> ae7bf139
     return DatasetSeq(seq_idx=seq_idx,
                       seq_tag=seq_name,
                       features=features,
