--- conflicted
+++ resolved
@@ -415,24 +415,6 @@
         if not match:
           time.sleep(0.01)
 
-<<<<<<< HEAD
-=======
-      for i in xrange(num_device_runs):
-        while deviceRuns[i] and not deviceRuns[i].finished and not deviceRuns[i].crashed:
-          if getattr(sys, "exited", False):
-            break
-          time.sleep(0.01)
-        deviceRuns[i].stop()
-        deviceRuns[i].join()
-        if deviceRuns[i] and deviceRuns[i].crashed:
-          deviceRuns[i] = None
-          crashed = True
-        if deviceRuns[i] and deviceRuns[i].finished:
-          results['batchess'] += deviceRuns[i].result['batchess']
-          results['results'] += deviceRuns[i].result['results']
-          results['result_format'] = deviceRuns[i].result['result_format']
-          results['num_frames'] += deviceRuns[i].num_frames
->>>>>>> 71640511
       for device in self.devices:
         device.finish_epoch_stats()
       if crashed: return
