
import theano
import numpy
try:
  import scipy
  import scipy.signal
except ImportError:
  scipy = None
import json
import h5py
import sys
from theano import tensor as T
from theano.tensor.nnet import conv
from theano.ifelse import ifelse
try:
  from theano.tensor.signal import pool
except ImportError:  # old Theano or so...
  pool = None
from NetworkBaseLayer import Layer
from ActivationFunctions import strtoact, strtoact_single_joined, elu
import TheanoUtil
from TheanoUtil import class_idx_seq_to_1_of_k
from Log import log
from cuda_implementation.FractionalMaxPoolingOp import fmp
from math import ceil
from theano.sandbox.rng_mrg import MRG_RandomStreams as RandomStreams
from TheanoUtil import print_to_file

class HiddenLayer(Layer):
  def __init__(self, activation="sigmoid", **kwargs):
    """
    :type activation: str | list[str]
    """
    super(HiddenLayer, self).__init__(**kwargs)
    self.set_attr('activation', activation.encode("utf8"))
    self.activation = strtoact(activation)
    self.W_in = [self.add_param(self.create_forward_weights(s.attrs['n_out'],
                                                            self.attrs['n_out'],
                                                            name="W_in_%s_%s" % (s.name, self.name)))
                 for s in self.sources]
    self.set_attr('from', ",".join([s.name for s in self.sources]))

  def get_linear_forward_output(self, with_bias=True):
    if with_bias:
      z = self.b
    else:
      z = 0
    assert len(self.sources) == len(self.masks) == len(self.W_in)
    for s, m, W_in in zip(self.sources, self.masks, self.W_in):
      if s.attrs['sparse']:
        if s.output.ndim == 3: out_dim = s.output.shape[2]
        elif s.output.ndim == 2: out_dim = 1
        else: assert False, s.output.ndim
        z += W_in[T.cast(s.output, 'int32')].reshape((s.output.shape[0],s.output.shape[1],out_dim * W_in.shape[1]))
      elif m is None:
        z += self.dot(s.output, W_in)
      else:
        z += self.dot(self.mass * m * s.output, W_in)
    if self.attrs.get('input_scale', 1.0) != 1.0:
      z *= numpy.float32(self.attrs['input_scale'])
    return z


class ForwardLayer(HiddenLayer):
  layer_class = "hidden"

  def __init__(self, sparse_window = 1, **kwargs):
    super(ForwardLayer, self).__init__(**kwargs)
    self.set_attr('sparse_window', sparse_window) # TODO this is ugly
    self.attrs['n_out'] = sparse_window * kwargs['n_out']
    self.z = self.get_linear_forward_output()
    self.make_output(self.z if self.activation is None else self.activation(self.z))


class SharedForwardLayer(HiddenLayer):
  layer_class = "hidden_shared"

  def __init__(self, base = None, sparse_window = 1, **kwargs):
    kwargs['n_out'] = base[0].b.get_value().shape[0]
    super(SharedForwardLayer, self).__init__(**kwargs)
    self.params = {}
    self.W_in = base[0].W_in
    self.b = base[0].b
    self.set_attr('sparse_window', sparse_window) # TODO this is ugly
    self.attrs['n_out'] = sparse_window * kwargs['n_out']
    self.z = self.get_linear_forward_output()
    self.make_output(self.z if self.activation is None else self.activation(self.z))

class ClippingLayer(HiddenLayer):
  layer_class = "clip"

  def __init__(self, sparse_window = 1, **kwargs):
    super(ClippingLayer, self).__init__(**kwargs)
    z = self.get_linear_forward_output()
    target = 'classes' if not 'target' in self.attrs else self.attrs['target']
    i = (self.y_in[target].flatten() > 0).nonzero()
    znew = z.reshape((z.shape[0]*z.shape[1],z.shape[2]))
    #self.make_output(z)
    self.make_output(znew[i].reshape((T.sum(self.y_in[target]), z.shape[1], z.shape[2])))
    self.index = T.ones((self.output.shape[0], self.output.shape[1]), 'int8')

class EmbeddingLayer(ForwardLayer):
  layer_class = "embedding"

  def __init__(self, **kwargs):
    super(EmbeddingLayer, self).__init__(**kwargs)
    self.z -= self.b
    self.make_output(self.z if self.activation is None else self.activation(self.z))


class _NoOpLayer(Layer):
  """
  Use this as a base class if you want to remove all params by the Layer base class.
  Note that this overwrites n_out, so take care of that yourself.
  """
  def __init__(self, **kwargs):
    # The base class will already have a bias.
    # We will reset all this.
    # This is easier for now than to refactor the ForwardLayer.
    kwargs['n_out'] = 1  # This is a hack so that the super init is fast. Will be reset later.
    super(_NoOpLayer, self).__init__(**kwargs)
    self.params = {}  # Reset all params.
    self.set_attr('from', ",".join([s.name for s in self.sources]))


def concat_sources(sources, masks=None, mass=None, unsparse=False, expect_source=True):
  """
  :type sources: list[Layer]
  :type masks: None | list[theano.Variable]
  :type mass: None | theano.Variable
  :param bool unsparse: whether to make sparse sources into 1-of-k
  :param bool expect_source: whether to throw an exception if there is no source
  :returns (concatenated sources, out dim)
  :rtype: (theano.Variable, int)
  """
  if masks is None: masks = [None] * len(sources)
  else: assert mass
  assert len(sources) == len(masks)
  zs = []
  n_out = 0
  have_sparse = False
  have_non_sparse = False
  for s, m in zip(sources, masks):
    if s.attrs['sparse']:
      if s.output.ndim == 3: out = s.output.reshape((s.output.shape[0], s.output.shape[1]))
      elif s.output.ndim == 2: out = s.output
      else: assert False, s.output.ndim
      if unsparse:
        n_out += s.attrs['n_out']
        have_non_sparse = True
        out_1_of_k = class_idx_seq_to_1_of_k(out, num_classes=s.attrs['n_out'])
        zs += [out_1_of_k]
      else:
        zs += [out.reshape((out.shape[0], out.shape[1], 1))]
        assert not have_non_sparse, "mixing sparse and non-sparse sources"
        if not have_sparse:
          have_sparse = True
          n_out = s.attrs['n_out']
        else:
          assert n_out == s.attrs['n_out'], "expect same num labels but got %i != %i" % (n_out, s.attrs['n_out'])
    else:  # non-sparse source
      n_out += s.attrs['n_out']
      have_non_sparse = True
      assert not have_sparse, "mixing sparse and non-sparse sources"
      if m is None:
        zs += [s.output]
      else:
        zs += [mass * m * s.output]
  if len(zs) > 1:
    # We get (time,batch,dim) input shape.
    # Concat over dimension, axis=2.
    return T.concatenate(zs, axis=2), n_out
  elif len(zs) == 1:
    return zs[0], n_out
  else:
    if expect_source:
      raise Exception("We expected at least one source but did not get any.")
    return None, 0
_concat_sources = concat_sources


class CopyLayer(_NoOpLayer):
  """
  It's mostly the Identity function. But it will make sparse to non-sparse.
  """
  layer_class = "copy"

  def __init__(self, activation=None, **kwargs):
    super(CopyLayer, self).__init__(**kwargs)
    if activation:
      self.set_attr('activation', activation.encode("utf8"))
    act_f = strtoact_single_joined(activation)

    self.z, n_out = concat_sources(self.sources, masks=self.masks, mass=self.mass, unsparse=True)
    self.set_attr('n_out', n_out)
    self.make_output(act_f(self.z))


class WindowLayer(_NoOpLayer):
  layer_class = "window"

  def __init__(self, window, delta=0, delta_delta=0, **kwargs):
    super(WindowLayer, self).__init__(**kwargs)
    source, n_out = concat_sources(self.sources, unsparse=False)
    self.set_attr('n_out', n_out * window)
    self.set_attr('window', window)
    self.set_attr('delta', delta)
    self.set_attr('delta_delta', delta_delta)
    from TheanoUtil import windowed_batch, delta_batch
    out = windowed_batch(source, window=window)
    #d = delta_batch()  # TODO...
    self.make_output(out)


class WindowContextLayer(_NoOpLayer):
  layer_class = "window_context"

  def __init__(self, window, average='uniform', p=None, **kwargs):
    super(WindowContextLayer, self).__init__(**kwargs)
    source, n_out = concat_sources(self.sources, unsparse=False)
    if p is None:
      p = 1. - 1. / window
    p = numpy.float32(p)
    self.set_attr('n_out', n_out)
    self.set_attr('window', window)
    self.set_attr('average', average)
    from TheanoUtil import context_batched
    out = context_batched(source, window=window)
<<<<<<< HEAD
    #weights = T.constant(p * numpy.float32(1-p)**T.arange(1,window+1)[::-1])
    weights = numpy.float32(1) / T.arange(1, window + 1)[::-1]
=======
    #weights = T.constant(p * numpy.float32(1-p)**T.arange(1,window+1,dtype='float32')[::-1])
    weights = numpy.float32(1) / T.arange(1, window + 1,dtype='float32')[::-1]
>>>>>>> 2701230d
    windows = out.reshape((source.shape[0],source.shape[1],window,source.shape[2])).dimshuffle(0,1,3,2)
    out = T.dot(windows, weights)
    #out = windows[:,:,:,-1]
    self.make_output(out)


class DownsampleLayer(_NoOpLayer):
  """
  E.g. method == "average", axis == 0, factor == 2 -> each 2 time-frames are averaged.
  See TheanoUtil.downsample. You can also use method == "max".
  """
  layer_class = "downsample"

  def __init__(self, factor, axis, method="average", padding=False, **kwargs):
    super(DownsampleLayer, self).__init__(**kwargs)
    self.set_attr("method", method)
    if isinstance(axis, (str, unicode)):
      axis = json.loads(axis)
    if isinstance(axis, set): axis = tuple(axis)
    assert isinstance(axis, int) or isinstance(axis, (tuple, list)), "int or list[int] expected for axis"
    if isinstance(axis, int): axis = [axis]
    axis = list(sorted(axis))
    self.set_attr("axis", axis)
    if isinstance(factor, (str, unicode)):
      factor = json.loads(factor)
    assert isinstance(factor, (int, float)) or isinstance(axis, (tuple, list)), "int|float or list[int|float] expected for factor"
    if isinstance(factor, (int, float)): factor = [factor] * len(axis)
    assert len(factor) == len(axis)
    self.set_attr("factor", factor)
    z, z_dim = concat_sources(self.sources, unsparse=False)
    n_out = z_dim
    import theano.ifelse
    for f, a in zip(factor, axis):
      if f == 1:
        continue
      if a == 0:
        if padding:
          z = T.concatenate([z,T.zeros((f-T.mod(z.shape[a], f), z.shape[1], z.shape[2]), 'float32')],axis=0)
        z = TheanoUtil.downsample(z, axis=a, factor=f, method=method)
      else:
        z = TheanoUtil.downsample(z, axis=a, factor=f, method=method)
      if a == 0:
        self.index = self.sources[0].index
        if padding:
          self.index = T.concatenate([self.index, T.zeros((f-T.mod(self.index.shape[a], f), self.index.shape[1]), 'int8')], axis=0)
        self.index = TheanoUtil.downsample(self.index, axis=0, factor=f, method="max")
      elif a == 2:
        n_out = int(n_out / f)
    output = z
    if method == 'concat':
      n_out *= numpy.prod(factor)
    elif method == 'mlp':
      self.DP = self.add_param(self.create_forward_weights(n_out * numpy.prod(factor),z_dim,self.name + "_DP"))
      self.b = self.add_param(self.create_bias(z_dim))
      output = T.nnet.relu(T.dot(output,self.DP) + self.b)
    elif method == 'lstm':
      num_batches = z.shape[2]
      #z = theano.printing.Print("a", attrs=['shape'])(z)
      z = z.dimshuffle(1,0,2,3).reshape((z.shape[1],z.shape[0]*z.shape[2],z.shape[3]))
      #z = theano.printing.Print("b", attrs=['shape'])(z)
      from math import sqrt
      from ActivationFunctions import elu
      l = sqrt(6.) / sqrt(6 * n_out)
      values = numpy.asarray(self.rng.uniform(low=-l, high=l, size=(n_out, n_out)), dtype=theano.config.floatX)
      self.A_in = self.add_param(self.shared(value=values, borrow=True, name = "A_in_" + self.name))
      values = numpy.asarray(self.rng.uniform(low=-l, high=l, size=(n_out, n_out)), dtype=theano.config.floatX)
      self.A_re = self.add_param(self.shared(value=values, borrow=True, name = "A_re_" + self.name))
      def lstmk(z_t, y_p, c_p):
        z_t += T.dot(y_p, self.A_re)
        partition = z_t.shape[1] / 4
        ingate = T.nnet.sigmoid(z_t[:,:partition])
        forgetgate = T.nnet.sigmoid(z_t[:,partition:2*partition])
        outgate = T.nnet.sigmoid(z_t[:,2*partition:3*partition])
        input = T.tanh(z_t[:,3*partition:4*partition])
        c_t = forgetgate * c_p + ingate * input
        y_t = outgate * T.tanh(c_t)
        return (y_t, c_t)
      def attent(xt, yp, W_re):
        return T.tanh(xt + elu(T.dot(yp, W_re)))
        #return T.tanh(T.dot(xt, W_in) + T.dot(yp, W_re))
      ####z, _ = theano.scan(attent, sequences = T.dot(z,self.A_in), outputs_info = [T.zeros_like(z[0])], non_sequences=[self.A_re])
      result, _ = theano.scan(lstmk, sequences = T.dot(z,self.A_in), outputs_info = [T.zeros_like(z[0]),T.zeros_like(z[0])])
      z = result[0]
      #from OpLSTM import LSTMOpInstance
      #inp = T.alloc(numpy.cast[theano.config.floatX](0), z.shape[0], z.shape[1], z.shape[2] * 4) + T.dot(z,self.A_in)
      #sta = T.alloc(numpy.cast[theano.config.floatX](0), z.shape[1], z.shape[2])
      #idx = T.alloc(numpy.cast[theano.config.floatX](1), z.shape[0], z.shape[1])
      #result = LSTMOpInstance(inp, self.A_re, sta, idx)
      #result = LSTMOpInstance(T.dot(z,self.A_in), self.A_re, T.zeros_like(z[0]), T.ones_like(z[:,:,0]))
      output = z[-1].reshape((z.shape[1] / num_batches, num_batches, z.shape[2]))
      #output = result[0][0].reshape((z.shape[1] / num_batches, num_batches, z.shape[2]))
    elif method == 'batch':
      self.index = TheanoUtil.downsample(self.sources[0].index, axis=0, factor=factor[0], method="batch")
      #z = theano.printing.Print("d", attrs=['shape'])(z)
    self.set_attr('n_out', n_out)
    self.make_output(output)

class UpsampleLayer(_NoOpLayer):
  layer_class = "upsample"

  def __init__(self, factor, axis, time_like_last_source=False, method="nearest-neighbor", **kwargs):
    super(UpsampleLayer, self).__init__(**kwargs)
    self.set_attr("method", method)
    self.set_attr("time_like_last_source", time_like_last_source)
    if isinstance(axis, (str, unicode)):
      axis = json.loads(axis)
    if isinstance(axis, set): axis = tuple(axis)
    assert isinstance(axis, int) or isinstance(axis, (tuple, list)), "int or list[int] expected for axis"
    if isinstance(axis, int): axis = [axis]
    axis = list(sorted(axis))
    self.set_attr("axis", axis)
    if isinstance(factor, (str, unicode)):
      factor = json.loads(factor)
    assert isinstance(factor, (int, float)) or isinstance(axis, (tuple, list)), "int|float or list[int|float] expected for factor"
    if isinstance(factor, (int, float)): factor = [factor] * len(axis)
    assert len(factor) == len(axis)
    self.set_attr("factor", factor)
    sources = self.sources
    assert len(sources) > 0
    if time_like_last_source:
      assert len(sources) >= 2
      source_for_time = sources[-1]
      sources = sources[:-1]
    else:
      source_for_time = None
    z, z_dim = concat_sources(sources, unsparse=False)
    n_out = z_dim
    for f, a in zip(factor, axis):
      target_axis_len = None
      if a == 0:
        assert source_for_time, "not implemented yet otherwise. but this makes most sense anyway."
        self.index = source_for_time.index
        target_axis_len = self.index.shape[0]
      elif a == 2:
        n_out = int(n_out * f)
      z = TheanoUtil.upsample(z, axis=a, factor=f, method=method, target_axis_len=target_axis_len)
    self.set_attr('n_out', n_out)
    self.make_output(z)


class FrameConcatZeroLayer(_NoOpLayer): # TODO: This is not correct for max_seqs > 1
  """
  Concats zero at the start (left=True) or end in the time-dimension.
  I.e. you can e.g. delay the input by N frames.
  See also FrameConcatZeroLayer (frame_cutoff).
  """
  layer_class = "frame_concat_zero"

  def __init__(self, num_frames, left=True, **kwargs):
    super(FrameConcatZeroLayer, self).__init__(**kwargs)
    self.set_attr("num_frames", num_frames)
    self.set_attr("left", left)
    assert len(self.sources) == 1
    s = self.sources[0]
    for attr in ["n_out", "sparse"]:
      self.set_attr(attr, s.attrs[attr])
    inp = s.output
    # We get (time,batch,dim) input shape.
    time_shape = [inp.shape[i] for i in range(1, inp.ndim)]
    zeros_shape = [num_frames] + time_shape
    zeros = T.zeros(zeros_shape, dtype=inp.dtype)
    if left:
      self.output = T.concatenate([zeros, inp], axis=0)
      self.index = T.concatenate([T.repeat(s.index[:1], num_frames, axis=0), s.index], axis=0)
    else:
      self.output = T.concatenate([inp, zeros], axis=0)
      self.index = T.concatenate([s.index, T.repeat(s.index[-1:], num_frames, axis=0)], axis=0)


class FrameCutoffLayer(_NoOpLayer): # TODO: This is not correct for max_seqs > 1
  """
  Cutoffs frames at the start (left=True) or end in the time-dimension.
  You should use this when you used FrameConcatZeroLayer(frame_concat_zero).
  """
  layer_class = "frame_cutoff"

  def __init__(self, num_frames, left=True, **kwargs):
    super(FrameCutoffLayer, self).__init__(**kwargs)
    self.set_attr("num_frames", num_frames)
    self.set_attr("left", left)
    assert len(self.sources) == 1
    s = self.sources[0]
    for attr in ["n_out", "sparse"]:
      self.set_attr(attr, s.attrs[attr])
    if left:
      self.output = s.output[num_frames:]
      self.index = s.index[num_frames:]
    else:
      self.output = s.output[:-num_frames]
      self.index = s.index[:-num_frames]


class ReverseLayer(_NoOpLayer):
  """
  Reverses the time-dimension.
  """
  layer_class = "reverse"

  def __init__(self, **kwargs):
    super(ReverseLayer, self).__init__(**kwargs)
    assert len(self.sources) == 1
    s = self.sources[0]
    for attr in ["n_out", "sparse"]:
      self.set_attr(attr, s.attrs[attr])
    # We get (time,batch,dim) input shape.
    self.index = s.index[::-1]
    self.output = s.output[::-1]


class CalcStepLayer(_NoOpLayer):
  layer_class = "calc_step"

  def __init__(self, n_out=None, from_prev="", apply=False, step=None, initial="zero", **kwargs):
    super(CalcStepLayer, self).__init__(**kwargs)
    if n_out is not None:
      self.set_attr("n_out", n_out)
    if from_prev:
      self.set_attr("from_prev", from_prev.encode("utf8"))
    self.set_attr("apply", apply)
    if step is not None:
      self.set_attr("step", step)
    self.set_attr("initial", initial.encode("utf8"))
    if not apply:
      assert n_out is not None
      assert self.network
      if self.network.calc_step_base:
        prev_layer = self.network.calc_step_base.get_layer(from_prev)
        if not prev_layer:
          self.network.calc_step_base.print_network_info("Prev-Calc-Step network")
          raise Exception("%s not found in prev calc step network" % from_prev)
        assert n_out == prev_layer.attrs["n_out"]
        self.output = prev_layer.output
      else:
        # First calc step. Just use zero.
        shape = [self.index.shape[0], self.index.shape[1], n_out]
        if initial == "zero":
          self.output = T.zeros(shape, dtype="float32")
        elif initial == "param":
          values = numpy.asarray(self.rng.normal(loc=0.0, scale=numpy.sqrt(12. / n_out), size=(n_out,)), dtype="float32")
          initial_param = self.add_param(self.shared(value=values, borrow=True, name="output_initial"))
          self.output = initial_param.dimshuffle('x', 'x', 0)
        else:
          raise Exception("CalcStepLayer: initial %s invalid" % initial)
    else:
      assert step is not None
      assert len(self.sources) == 1
      assert not from_prev
      # We will refer to the previous calc-step layer this way
      # so that we ensure that we have already traversed it.
      # This is important so that share_params correctly works.
      from_prev = self.sources[0].name
      assert self.network
      subnetwork = self.network.get_calc_step(step)
      prev_layer = subnetwork.get_layer(from_prev)
      assert prev_layer, "%s not found in subnetwork" % from_prev
      if n_out is not None:
        assert n_out == prev_layer.attrs["n_out"]
      self.set_attr("n_out", prev_layer.attrs["n_out"])
      self.output = prev_layer.output


class SubnetworkLayer(_NoOpLayer):
  layer_class = "subnetwork"
  recurrent = True  # we don't know. depends on the subnetwork.

  def __init__(self, n_out, subnetwork, load="<random>", data_map=None, trainable=True,
               concat_sources=True,
               **kwargs):
    """
    :param int n_out: output dimension of output layer
    :param dict[str,dict] network: subnetwork as dict (JSON content)
    :param list[str] data_map: maps the sources (from) of the layer to data input.
      the list should be as long as the sources.
      default is ["data"], i.e. it expects one source and maps it as data in the subnetwork.
    :param str load: load string. filename but can have placeholders via str.format. Or "<random>" for no load.
    :param bool trainable: if we take over all params from the subnetwork
    """
    super(SubnetworkLayer, self).__init__(**kwargs)
    self.set_attr("n_out", n_out)
    if isinstance(subnetwork, (str, unicode)):
      subnetwork = json.loads(subnetwork)
    self.set_attr("subnetwork", subnetwork)
    self.set_attr("load", load)
    if isinstance(data_map, (str, unicode)):
      data_map = json.loads(data_map)
    if data_map:
      self.set_attr("data_map", data_map)
    self.set_attr('concat_sources', concat_sources)
    self.set_attr("trainable", trainable)
    self.trainable = trainable
    if concat_sources:
      assert not data_map, "We expect the implicit canonical data_map with concat_sources."
      assert self.sources
      data, n_in = _concat_sources(self.sources, masks=self.masks, mass=self.mass)
      s0 = self.sources[0]
      sub_n_out = {"data": [n_in, 1 if s0.attrs['sparse'] else 2],
                   "classes": [n_out, 1 if self.attrs['sparse'] else 2]}
      data_map_d = {"data": data}
      data_map_di = {"data": s0.index, "classes": self.index}
      data_map = []
    else:  # not concat_sources
      if not data_map:
        data_map = ["data"]
      assert isinstance(data_map, list)
      assert len(data_map) == len(self.sources)
      sub_n_out = {"classes": [n_out, 1 if self.attrs['sparse'] else 2]}
      data_map_d = {}
      data_map_di = {"classes": self.index}
      for k, s in zip(data_map, self.sources):
        sub_n_out[k] = [s.attrs["n_out"], s.output.ndim - 1]
        data_map_d[k] = s.output
        data_map_di[k] = s.index
    print >>log.v2, "New subnetwork", self.name, "with data", {k: s.name for (k, s) in zip(data_map, self.sources)}, sub_n_out
    self.subnetwork = self.network.new_subnetwork(
      json_content=subnetwork, n_out=sub_n_out, data_map=data_map_d, data_map_i=data_map_di)
    self.subnetwork.print_network_info(name="layer %r subnetwork" % self.name)
    assert self.subnetwork.output["output"].attrs['n_out'] == n_out
    if trainable:
      self.params.update(self.subnetwork.get_params_shared_flat_dict())
    if load == "<random>":
      print >>log.v2, "subnetwork with random initialization"
    else:
      from Config import get_global_config
      config = get_global_config()  # this is a bit hacky but works fine in all my cases...
      model_filename = load % {"self": self,
                               "global_config_load": config.value("load", None),
                               "global_config_epoch": config.int("epoch", 0)}
      print >>log.v2, "loading subnetwork weights from", model_filename
      import h5py
      model_hdf = h5py.File(model_filename, "r")
      self.subnetwork.load_hdf(model_hdf)
      print >>log.v2, "done loading subnetwork weights for", self.name
    self.output = self.subnetwork.output["output"].output

  def cost(self):
    if not self.trainable:
      return super(SubnetworkLayer, self).cost()
    try:
      const_cost = T.get_scalar_constant_value(self.subnetwork.total_cost)
      if const_cost == 0:
        return None, None
    except T.NotScalarConstantError:
      pass
    return self.subnetwork.total_cost, self.subnetwork.known_grads

  def make_constraints(self):
    if not self.trainable:
      return super(SubnetworkLayer, self).make_constraints()
    return self.subnetwork.total_constraints


class ClusterDependentSubnetworkLayer(_NoOpLayer):
  layer_class = "clustersubnet"
  recurrent = True  # we don't know. depends on the subnetwork.

  def __init__(self, n_out, subnetwork, n_clusters, load="<random>", data_map=None, trainable=True,
               concat_sources=True,
               **kwargs):
    """
    :param int n_out: output dimension of output layer
    :param dict[str,dict] network: subnetwork as dict (JSON content)
    :param list[str] data_map: maps the sources (from) of the layer to data input.
      the list should be as long as the sources.
      default is ["data"], i.e. it expects one source and maps it as data in the subnetwork.
    :param str load: load string. filename but can have placeholders via str.format. Or "<random>" for no load.
    :param bool trainable: if we take over all params from the subnetwork
    """
    super(ClusterDependentSubnetworkLayer, self).__init__(**kwargs)
    self.set_attr("n_out", n_out)
    if isinstance(subnetwork, (str, unicode)):
      subnetwork = json.loads(subnetwork)
    self.set_attr("subnetwork", subnetwork)
    self.set_attr("load", load)
    if isinstance(data_map, (str, unicode)):
      data_map = json.loads(data_map)
    if data_map:
      self.set_attr("data_map", data_map)
    self.set_attr('concat_sources', concat_sources)
    self.set_attr("trainable", trainable)
    self.trainable = trainable
    self.set_attr("n_clusters", n_clusters)
    self.n_clusters = n_clusters
    print >> log.v2, "ClusterDependentSubnetworkLayer: have %s clusters" % self.n_clusters
    assert len(self.sources) >= 2, "need input, ..., cluster_map"
    sources, cluster_map_source = self.sources[:-1], self.sources[-1]
    if concat_sources:
      assert not data_map, "We expect the implicit canonical data_map with concat_sources."
      assert self.sources
      data, n_in = _concat_sources(sources, masks=self.masks[:-1], mass=self.mass)
      s0 = sources[0]
      sub_n_out = {"data": [n_in, 1 if s0.attrs['sparse'] else 2],
                   "classes": [n_out, 1 if self.attrs['sparse'] else 2]}
      data_map_d = {"data": data}
      data_map_di = {"data": s0.index, "classes": self.index}
      data_map = []
    else:  # not concat_sources
      if not data_map:
        data_map = ["data"]
      assert isinstance(data_map, list)
      assert len(data_map) == len(sources)
      sub_n_out = {"classes": [n_out, 1 if self.attrs['sparse'] else 2]}
      data_map_d = {}
      data_map_di = {"classes": self.index}
      for k, s in zip(data_map, sources):
        sub_n_out[k] = [s.attrs["n_out"], s.output.ndim - 1]
        data_map_d[k] = s.output
        data_map_di[k] = s.index
    self.subnetworks = []
    for idx in range(0, self.n_clusters):
      print >>log.v2, "New subnetwork", self.name, "with data", {k: s.name for (k, s) in zip(data_map, sources)}, sub_n_out
      self.subnetworks.append(self.network.new_subnetwork(
        json_content=subnetwork, n_out=sub_n_out, data_map=data_map_d, data_map_i=data_map_di))
      assert self.subnetworks[idx].output["output"].attrs['n_out'] == n_out
      if trainable:
        self.params.update(self.subnetworks[idx].get_params_shared_flat_dict())
      if load == "<random>":
        print >>log.v2, "subnetwork with random initialization"
      else:
        from Config import get_global_config
        config = get_global_config()  # this is a bit hacky but works fine in all my cases...
        model_filename = load % {"self": self,
                                 "global_config_load": config.value("load", None),
                                 "global_config_epoch": config.int("epoch", 0)}
        print >>log.v2, "loading subnetwork weights from", model_filename
        import h5py
        model_hdf = h5py.File(model_filename, "r")
        self.subnetworks[idx].load_hdf(model_hdf)
        print >>log.v2, "done loading subnetwork weights for", self.name
    self.ref = cluster_map_source.output[0]

    ## generate output lists and sums with ifelse to only compute specified paths

    # output
    self.zero_output = T.zeros_like(self.subnetworks[0].output["output"].output)
    self.y = [ifelse(T.prod(T.neq(idx, self.ref)), self.zero_output, self.subnetworks[idx].output["output"].output) for idx in range(0, self.n_clusters)]
    self.z = self.y[0]
    for idx in range(1, self.n_clusters):
      self.z += self.y[idx]
    self.output = self.z

    # costs
    self.costs = [ifelse(T.prod(T.neq(idx, self.ref)), T.constant(0), self.subnetworks[idx].total_cost) for idx in
                  range(0, self.n_clusters)]
    self.total_cost = T.sum([self.costs[idx] for idx in range(0, self.n_clusters)])

    # grads
    # TODO for each TheanoVar in dict do the ifelse thing
    self.output_grads = {}
    if not self.subnetworks[0].known_grads:
      print >> log.v5, "known grads is empty"
    else:
      raise NotImplementedError

    # constraints
    self.constraints = [ifelse(T.prod(T.neq(idx, self.ref)), T.constant(0), self.subnetworks[idx].total_constraints) for idx in
                        range(0, self.n_clusters)]
    self.total_constraints = T.sum([self.costs[idx] for idx in range(0, self.n_clusters)])

  def cost(self):
    if not self.trainable:
      return super(SubnetworkLayer, self).cost()
    try:
      const_cost = T.get_scalar_constant_value(self.total_cost)
      if const_cost == 0:
        return None, None
    except T.NotScalarConstantError:
      pass
    return self.total_cost, self.output_grads

  def make_constraints(self):
    if not self.trainable:
      return super(SubnetworkLayer, self).make_constraints()
    return self.total_constraints

  def update_cluster_target(self, seq_tag):
    self.ref.set_value(self.cluster_dict(seq_tag))


class IndexToVecLayer(_NoOpLayer):
  # IndexToVec convert a running index to a vektor like onehot
  # source: [time][batch][1]
  # out: [time][batch][n_out]
  layer_class = "idx_to_vec"

  def __init__(self, n_out, **kwargs):
    super(IndexToVecLayer, self).__init__(**kwargs)
    self.set_attr('n_out', n_out)

    z = T.cast(TheanoUtil.class_idx_seq_to_1_of_k(self.sources[0].output, n_out), dtype="float32")
    self.output = z  # (time, batch, n_out)


class InterpolationLayer(_NoOpLayer):
  # InterpolationLayer interpolates between several layers given an interpolation vector
  # source: (n-1) sources[n_out] 1 source[n-1]
  # out: [time][batch][n_out]
  layer_class = "interp"

  def __init__(self, n_out, **kwargs):
    super(InterpolationLayer, self).__init__(**kwargs)
    self.set_attr('n_out', n_out)

    dict_s = []
    for s, m in zip(self.sources[:-1], self.masks[:-1]):
      assert s.attrs['n_out'] == n_out
      if m is None:
        s_data = s.output
      else:
        s_data = self.mass * m * s.output
      s_shuffled = s_data.dimshuffle(0, 1, 2, 'x')
      dict_s += [s_shuffled]
      Y = T.concatenate(dict_s, axis=3)  # [time][batch][n_out][n-1]

    interp_vec = self.sources[-1].output

    # if only one interpolation vector for the whole time is given, extens vector along time axis
    import theano.ifelse
    x = theano.ifelse.ifelse(T.eq(interp_vec.shape[0],1), T.extra_ops.repeat(interp_vec, Y.shape[0], axis=0), interp_vec)

    i, j, m, k = Y.shape  # time, batch, n_out, interp
    x_ = x.reshape((i * j, k))
    Y_ = Y.reshape((i * j, m, k))
    z_ = T.batched_tensordot(x_, Y_, (1, 2))
    z = z_.reshape((i, j, m))

    self.output = z

class ChunkingSublayer(_NoOpLayer):
  layer_class = "chunking_sublayer"
  recurrent = True  # we don't know

  def __init__(self, n_out, sublayer,
               chunk_size, chunk_step,
               chunk_distribution="uniform",
               add_left_context=0,
               add_right_context=0,
               normalize_output=True,
               trainable=False,
               **kwargs):
    super(ChunkingSublayer, self).__init__(**kwargs)
    self.set_attr('n_out', n_out)
    self.set_attr('chunk_size', chunk_size)
    self.set_attr('chunk_step', chunk_step)
    if isinstance(sublayer, (str, unicode)):
      sublayer = json.loads(sublayer)
    self.set_attr('sublayer', sublayer.copy())
    self.set_attr('chunk_distribution', chunk_distribution)
    self.set_attr('add_left_context', add_left_context)
    self.set_attr('add_right_context', add_right_context)
    self.set_attr('normalize_output', normalize_output)
    self.set_attr('trainable', trainable)
    self.trainable = trainable

    sub_n_out = sublayer.pop("n_out", None)
    if sub_n_out: assert sub_n_out == n_out
    if trainable:
      sublayer["train_flag"] = self.train_flag
      sublayer["mask"] = self.attrs.get("mask", "none")
      sublayer["dropout"] = self.attrs.get("dropout", 0.0)

    assert len(self.sources) == 1
    source = self.sources[0].output
    n_in = self.sources[0].attrs["n_out"]
    index = self.sources[0].index
    assert source.ndim == 3  # not complicated to support others, just not implemented
    t_last_start = T.maximum(source.shape[0] - chunk_size, 1)
    t_range = T.arange(t_last_start, step=chunk_step)

    from NetworkBaseLayer import SourceLayer
    from NetworkLayer import get_layer_class
    def make_sublayer(source, index, name):
      layer_opts = sublayer.copy()
      cl = layer_opts.pop("class")
      layer_class = get_layer_class(cl)
      source_layer = SourceLayer(name="%s_source" % name, n_out=n_in, x_out=source, index=index)
      layer = layer_class(sources=[source_layer], index=index, name=name, n_out=n_out, network=self.network, **layer_opts)
      self.sublayer = layer
      return layer
    self.sublayer = None

    output = T.zeros((source.shape[0], source.shape[1], n_out), dtype=source.dtype)
    output_index_sum = T.zeros([source.shape[0], source.shape[1]], dtype="float32")
    def step(t_start, output, output_index_sum, source, index):
      t_end = T.minimum(t_start + chunk_size, source.shape[0])
      if add_left_context > 0:
        t_start_c = T.maximum(t_start - add_left_context, 0)
      else:
        t_start_c = t_start
      if add_right_context > 0:
        t_end_c = T.minimum(t_end + add_right_context, source.shape[0])
      else:
        t_end_c = t_end
      chunk = source[t_start_c:t_end_c]
      chunk_index = index[t_start_c:t_end_c]
      layer = make_sublayer(source=chunk, index=chunk_index, name="%s_sublayer" % self.name)
      l_output = layer.output
      l_index_f32 = T.cast(layer.index, dtype="float32")
      if add_left_context > 0:
        l_output = l_output[t_start - t_start_c:]
        l_index_f32 = l_index_f32[t_start - t_start_c:]
      if add_right_context > 0:
        l_output = l_output[:l_output.shape[0] + t_end - t_end_c]
        l_index_f32 = l_index_f32[:l_index_f32.shape[0] + t_end - t_end_c]
      if chunk_distribution == "uniform": pass  # just leave it as it is
      elif chunk_distribution == "triangle":
        ts = T.arange(1, t_end - t_start + 1)
        ts_rev = ts[::-1]
        tri = T.cast(T.minimum(ts, ts_rev), dtype="float32").dimshuffle(0, 'x')  # time,batch
        l_index_f32 = l_index_f32 * tri
      elif chunk_distribution == "hamming":  # https://en.wikipedia.org/wiki/Window_function#Hamming_window
        ts = T.arange(0, t_end - t_start)
        alpha = 0.53836
        w = alpha - (1.0 - alpha) * T.cos(2.0 * numpy.pi * ts / (ts.shape[0] - 1))  # always >0
        w_bc = T.cast(w, dtype="float32").dimshuffle(0, 'x')  # time,batch
        l_index_f32 = l_index_f32 * w_bc
      elif chunk_distribution.startswith("gauss("):  # https://en.wikipedia.org/wiki/Window_function#Gaussian_window
        modeend = chunk_distribution.find(")")
        assert modeend >= 0
        sigma = float(chunk_distribution[len("gauss("):modeend])
        ts = T.arange(0, t_end - t_start)
        N = ts.shape[0] - 1
        w = T.exp(-0.5 * ((ts - N / 2.0) / (sigma * N / 2.0)) ** 2)  # always >0
        w_bc = T.cast(w, dtype="float32").dimshuffle(0, 'x')  # time,batch
        l_index_f32 = l_index_f32 * w_bc
      else:
        assert False, "unknown chunk distribution %r" % chunk_distribution
      assert l_index_f32.ndim == 2
      output = T.inc_subtensor(output[t_start:t_end], l_output * l_index_f32.dimshuffle(0, 1, 'x'))
      output_index_sum = T.inc_subtensor(output_index_sum[t_start:t_end], l_index_f32)
      return [output, output_index_sum]

    (output, output_index_sum), _ = theano.reduce(
      step, sequences=[t_range],
      non_sequences=[source, index],
      outputs_info=[output, output_index_sum])
    self.scan_output = output
    self.scan_output_index_sum = output_index_sum
    self.index = T.gt(output_index_sum, 0)
    assert output.ndim == 3
    if normalize_output:
      output_index_sum = T.maximum(output_index_sum, numpy.float32(1.0))
      assert output_index_sum.ndim == 2
      output = output / output_index_sum.dimshuffle(0, 1, 'x')  # renormalize
    self.make_output(output)
    assert self.sublayer
    if trainable:
      self.params.update({"sublayer." + name: param for (name, param) in self.sublayer.params.items()})

  def cost(self):
    if not self.trainable:
      return super(ChunkingSublayer, self).cost()
    cost, known_grads = self.sublayer.cost()
    if cost is None:
      return None, None
    return cost * self.sublayer.cost_scale(), known_grads

  def make_constraints(self):
    if not self.trainable:
      return super(ChunkingSublayer, self).make_constraints()
    return self.sublayer.make_constraints()


class TimeChunkingLayer(_NoOpLayer):
  layer_class = "time_chunking"

  def __init__(self, n_out, chunk_size, chunk_step, **kwargs):
    super(TimeChunkingLayer, self).__init__(**kwargs)
    self.set_attr("n_out", n_out)
    self.set_attr("chunk_size", chunk_size)
    self.set_attr("chunk_step", chunk_step)
    x, n_in = concat_sources(self.sources, masks=self.masks, mass=self.mass, unsparse=True)
    self.source_index = self.index
    from NativeOp import chunk
    self.output, self.index = chunk(x, index=self.source_index, chunk_size=chunk_size, chunk_step=chunk_step)


class TimeUnChunkingLayer(_NoOpLayer):
  layer_class = "time_unchunking"

  def __init__(self, n_out, chunking_layer, **kwargs):
    super(TimeUnChunkingLayer, self).__init__(**kwargs)
    self.set_attr("n_out", n_out)
    self.set_attr("chunking_layer", chunking_layer)
    x, n_in = concat_sources(self.sources, masks=self.masks, mass=self.mass, unsparse=True)
    self.source_index = self.index
    chunking_layer_o = self.network.get_layer(chunking_layer)
    assert isinstance(chunking_layer_o, TimeChunkingLayer)
    chunk_size = chunking_layer_o.attrs["chunk_size"]
    chunk_step = chunking_layer_o.attrs["chunk_step"]
    n_time = chunking_layer_o.source_index.shape[0]
    n_batch = chunking_layer_o.source_index.shape[1]
    from NativeOp import unchunk
    self.output, self.index, _ = unchunk(
      x, index=chunking_layer_o.index, chunk_size=chunk_size, chunk_step=chunk_step, n_time=n_time, n_batch=n_batch)

class TimeFlatLayer(_NoOpLayer):
  layer_class = "time_flat"

  def __init__(self, chunk_size, chunk_step, **kwargs):
    super(TimeFlatLayer, self).__init__(**kwargs)
    self.set_attr("chunk_size", chunk_size)
    self.set_attr("chunk_step", chunk_step)
    x, n_in = concat_sources(self.sources, masks=self.masks, mass=self.mass, unsparse=True)
    self.set_attr("n_out", n_in)
    self.source_index = self.index
    n_time = self.index.shape[0] * chunk_size
    n_batch = self.index.shape[1]
    from NativeOp import unchunk
    self.output, self.index, _ = unchunk(
      x, index=self.index, chunk_size=chunk_size, chunk_step=chunk_step, n_time=n_time, n_batch=n_batch)


class RBFLayer(_NoOpLayer):
  """
  Use radial basis function.
  """
  layer_class = "rbf"

  def __init__(self, n_out, **kwargs):
    super(RBFLayer, self).__init__(**kwargs)
    self.set_attr("n_out", n_out)
    x, n_in = concat_sources(self.sources, masks=self.masks, mass=self.mass, unsparse=True)
    self.W_in = self.add_param(self.create_forward_weights(n_in, n_out, name="W_in_%s" % self.name))
    self.b = self.add_param(self.create_bias(n_out, name="w_%s" % self.name))

    # Note: The naive squared distance (x - W)**2 would take too much memory (time*batch*n_in*n_out).
    # d = self.W_in.dimshuffle('x', 'x', 0, 1) - x.dimshuffle(0, 1, 2, 'x')  # time,batch,n_in,n_out
    # ds = T.sum(d, axis=2)
    # Thus, we need to avoid that.
    # Another form of the same is sum(x**2 + W**2 - 2*W*x, axis=<n_in>).
    x_sqr = T.sum(T.sqr(x), axis=2)  # time,batch
    W_sqr = T.sum(T.sqr(self.W_in), axis=0)  # n_out
    xW = T.dot(x, self.W_in)  # time,batch,n_out
    ds = x_sqr.dimshuffle(0, 1, 'x') + W_sqr.dimshuffle('x', 'x', 0) - numpy.float32(2) * xW  # time,batch,n_out
    w = T.nnet.sigmoid(self.b).dimshuffle('x', 'x', 0)  # time,batch,n_out
    self.output = T.exp(- w * ds)


class LinearCombLayer(_NoOpLayer):
  """
  Linear combination of each `n_comb` elements with bias.
  """
  layer_class = "linear_comb"

  def __init__(self, n_out, n_comb, activation=None, **kwargs):
    super(LinearCombLayer, self).__init__(**kwargs)
    self.set_attr("n_out", n_out)
    self.set_attr("n_comb", n_comb)
    if activation:
      self.set_attr("activation", activation)
    x, n_in = concat_sources(self.sources, masks=self.masks, mass=self.mass, unsparse=True)
    assert n_in % n_comb == 0
    assert n_out == n_in / n_comb
    self.W = self.add_param(self.create_forward_weights(n_out, n_comb, name="W_in_%s" % self.name))
    self.b = self.add_param(self.create_bias(n_out, name="b_%s" % self.name))
    assert x.ndim == 3
    x_c = x.reshape((x.shape[0], x.shape[1], n_out, n_comb))
    z = T.sum(self.W.dimshuffle('x', 'x', 0, 1) * x_c, axis=3) + self.b.dimshuffle('x', 'x', 0)
    if activation:
      act_f = strtoact_single_joined(activation)
      self.output = act_f(z)
    else:
      self.output = z


class PolynomialExpansionLayer(_NoOpLayer):
  layer_class = "polynomial_expansion"

  def __init__(self, n_degree, n_out=None, **kwargs):
    super(PolynomialExpansionLayer, self).__init__(**kwargs)
    x, n_in = concat_sources(self.sources, masks=self.masks, mass=self.mass, unsparse=True)
    if not n_out: n_out = n_degree * n_in
    self.set_attr("n_out", n_out)
    self.set_attr("n_degree", n_degree)
    assert n_out == n_in * n_degree
    static_rng = numpy.random.RandomState(1234)
    def make_permut():
      return T.constant(static_rng.permutation(n_in))
    xs = [x]
    for i in range(2, n_degree + 1):
      xl = xs[-1][:, :, make_permut()]
      xs += [xl * x]
    assert len(xs) == n_degree
    z = T.concatenate(xs, axis=2)
    self.output = z


class RandomSelectionLayer(_NoOpLayer):
  layer_class = "random_selection"

  def __init__(self, n_out, **kwargs):
    super(RandomSelectionLayer, self).__init__(**kwargs)
    self.set_attr("n_out", n_out)
    x, n_in = concat_sources(self.sources, masks=self.masks, mass=self.mass, unsparse=True)
    assert n_in >= n_out
    static_rng = numpy.random.RandomState(1234)
    P = T.constant(static_rng.permutation(n_in)[:n_out])
    self.output = x[:, :, P]


class TimeBlurLayer(_NoOpLayer):
  layer_class = "time_blur"
  recurrent = True  # Force no frame shuffling or so.

  def __init__(self, t_start, t_end, t_step, distribution, **kwargs):
    super(TimeBlurLayer, self).__init__(**kwargs)
    z, n_in = concat_sources(self.sources)
    n_out = n_in
    self.set_attr('n_out', n_out)
    self.set_attr('t_start', t_start)
    self.set_attr('t_end', t_end)
    self.set_attr('t_step', t_step)
    self.set_attr('distribution', distribution)

    t_offsets = numpy.arange(start=t_start, stop=t_end, step=t_step)
    nums = numpy.arange(t_offsets.shape[0])
    if distribution == "uniform":
      t_weights = numpy.ones_like(nums, dtype="float32")
    elif distribution == "triangle":
      nums_rev = nums[::-1]
      t_weights = 1 + numpy.minimum(nums, nums_rev)
    elif distribution == "hamming":  # https://en.wikipedia.org/wiki/Window_function#Hamming_window
      alpha = 0.53836
      t_weights = alpha - (1.0 - alpha) * numpy.cos(2.0 * numpy.pi * nums / (nums.shape[0] - 1))  # always >0
    elif distribution.startswith("gauss("):  # https://en.wikipedia.org/wiki/Window_function#Gaussian_window
      modeend = distribution.find(")")
      assert modeend >= 0
      sigma = float(distribution[len("gauss("):modeend])
      N = nums.shape[0] - 1
      t_weights = numpy.exp(-0.5 * ((nums - N / 2.0) / (sigma * N / 2.0)) ** 2)  # always >0
    else:
      assert False, "unknown distribution %r" % distribution

    findex = T.cast(self.index, dtype="float32")  # to be able to use on GPU
    self.output = T.zeros_like(z)
    weight_sum = T.zeros_like(findex)  # time,batch
    assert len(t_weights) == len(t_offsets)
    for t_offset, w in zip(t_offsets, t_weights):
      if t_offset < 0:
        z_slice = slice(-t_offset, None)
        o_slice = slice(0, t_offset)
      elif t_offset == 0:
        z_slice = slice(None, None)
        o_slice = slice(None, None)
      else:  # t_offset > 0
        z_slice = slice(0, -t_offset)
        o_slice = slice(t_offset, None)
      w = findex[z_slice] * numpy.float32(w)  # time,batch
      self.output = T.inc_subtensor(self.output[o_slice], z[z_slice] * w.dimshuffle(0, 1, 'x'))
      weight_sum = T.inc_subtensor(weight_sum[o_slice], w)
    self.output = self.output / T.maximum(weight_sum.dimshuffle(0, 1, 'x'), numpy.float32(0.0001))

class MfccLayer(_NoOpLayer):
  """
  The source layer of this layer should be the DftLayer
  """
  layer_class = "mfcc_layer"
  recurrent = True #Event though the layer is not recurrent the implementation does not work with "False" -> reason unclear

  def __init__(self, dftSize=512, samplingFrequency=16*1e3, fl=0, fh=None, nrOfFilters=40, nrOfMfccCoefficients=None, **kwargs):
    super(MfccLayer, self).__init__(**kwargs)
    self.set_attr('target', 'classes')
    if nrOfMfccCoefficients==None:
      nrOfMfccCoefficients = nrOfFilters
    if fh==None:
      fh = samplingFrequency/2.0

    #create MFCC filter matrix
    filterMatrix = self.getMfccFilterMatrix(samplingFrequency, fl, fh, dftSize, nrOfFilters, 0)
    #apply MFCC filter
    filtered = T.log(T.dot(self.sources[0].output ** 2, filterMatrix))
    #convert to cepstral domain
    numpy.reshape(numpy.asarray(range(10)), (10, 1)) * numpy.reshape(numpy.asarray(range(10))+0.5, (1, 10))
    dctIndMatrix = numpy.reshape(numpy.asarray(range(nrOfFilters)), (nrOfFilters, 1)) * numpy.reshape((numpy.asarray(range(nrOfFilters)) + 1), (1, nrOfFilters))
    dctMatrix = T.cos(numpy.pi/nrOfFilters * dctIndMatrix)
    mfccs = T.dot(filtered, dctMatrix)
    self.set_attr('n_out', nrOfMfccCoefficients)
    self.make_output(mfccs[:,:,0:nrOfMfccCoefficients])

  def batch_norm(self, h, dim, use_shift=False, use_std=False, use_sample=0.0, force_sample=True, index=None):
    """
    overwrite function from Layer to  change default parameters of batch_norm: use_shift, use_std and foce_sample
    """
    return super(MfccLayer, self).batch_norm(h=h, dim=dim, use_shift=use_shift, use_std=use_std, use_sample=use_sample, force_sample=force_sample, index=index)

  def melScale(self, freq):
    """
    returns the respective value on the mel scale

    :type freq: float
    :param freq: frequency value to transform onto mel scale
    :rtype: float
    """
    return 1125.0 * numpy.log(1 + float(freq)/700)

  def invMelScale(self, melVal):
    """
    returns the respective value in the frequency domain

    :type melVal: float
    :param melVal: value in mel domain
    :rtype: float
    """
    return 700.0 * (numpy.exp(float(melVal) / 1125) - 1)

  def getMfccFilterMatrix(self, samplingFrequency, fl, fh, dftSize, nrOfFilters, flag_areaNormalized=0):
    """
    returns the filter bank matrix used for the MFCCs
    For mathematical details see the book "speech language processing" by Huang et. al. pp. 314

    #TBD !!!
    :type dftSize: int
    :param dftSize: size of dft
    :type nrOfFilters: int
    :param nrOfFilters: the number of filters used for the filterbank
    :type flag_areaNormalized: int
    :param flag_areaNormalized: flag that specifies which filter bank will be returned
                0 - not normalized filter bank
                1 - normalized filter bank where each filter covers an area of 1
    """
    boundaryPoints=[numpy.round(dftSize/float(samplingFrequency) * self.invMelScale(self.melScale(fl) + m * (self.melScale(fh) - self.melScale(fl))/(float(nrOfFilters) + 1))) for m in range(nrOfFilters+2)]
    filterMatrixNumerator = numpy.zeros((int(numpy.floor(dftSize/2.0)+1), nrOfFilters))
    filterMatrixDenominator = numpy.ones((int(numpy.floor(dftSize/2.0)+1), nrOfFilters))
    if flag_areaNormalized==0:
      for i1 in range(nrOfFilters):
        m = i1 + 1
        #- rising flank of filter
        filterMatrixNumerator[int(numpy.ceil(boundaryPoints[m-1])):int(numpy.floor(boundaryPoints[m])),i1] = 2 * (numpy.asarray(range(int(numpy.ceil(boundaryPoints[m-1])), int(numpy.floor(boundaryPoints[m])))) - boundaryPoints[m-1])
        filterMatrixDenominator[int(numpy.ceil(boundaryPoints[m-1])):int(numpy.floor(boundaryPoints[m])),i1] = (boundaryPoints[m+1] - boundaryPoints[m-1]) * (boundaryPoints[m] - boundaryPoints[m-1])
        #- falling flank of filter
        filterMatrixNumerator[int(numpy.floor(boundaryPoints[m])):int(numpy.floor(boundaryPoints[m+1])),i1] = 2 * (boundaryPoints[m+1] - numpy.asarray(range(int(numpy.floor(boundaryPoints[m])), int(numpy.floor(boundaryPoints[m+1])))))
        filterMatrixDenominator[int(numpy.floor(boundaryPoints[m])):int(numpy.floor(boundaryPoints[m+1])),i1] = (boundaryPoints[m+1] - boundaryPoints[m-1]) * (boundaryPoints[m+1] - boundaryPoints[m])

      filterMatrix = numpy.divide(filterMatrixNumerator, filterMatrixDenominator)
      return filterMatrix
    else:
      for i1 in range(nrOfFilters):
        m = i1 + 1
        #- rising flank of filter
        filterMatrixNumerator[int(numpy.ceil(boundaryPoints[m-1])):int(numpy.floor(boundaryPoints[m])),i1] = (numpy.asarray(range(int(numpy.ceil(boundaryPoints[m-1])), int(numpy.floor(boundaryPoints[m])))) - boundaryPoints[m-1])
        filterMatrixDenominator[int(numpy.ceil(boundaryPoints[m-1])):int(numpy.floor(boundaryPoints[m])),i1] = (boundaryPoints[m] - boundaryPoints[m-1])
        #- falling flank of filter
        filterMatrixNumerator[int(numpy.floor(boundaryPoints[m])):int(numpy.floor(boundaryPoints[m+1])),i1] =(boundaryPoints[m+1] - numpy.asarray(range(int(numpy.floor(boundaryPoints[m])), int(numpy.floor(boundaryPoints[m+1])))))
        filterMatrixDenominator[int(numpy.floor(boundaryPoints[m])):int(numpy.floor(boundaryPoints[m+1])),i1] =(boundaryPoints[m+1] - boundaryPoints[m])

      filterMatrix = numpy.divide(filterMatrixNumerator, filterMatrixDenominator)
      return filterMatrix

class Preemphasis(_NoOpLayer):
  """
  This layer is expecting a time signal as input and applying the preemphasis to the segment.
  (This is not completely correct application of preemphasis, since the first element of the segment does not
  know its predecessor in the time signal, therefore the effect is different than applying preemphasis on the
  complete signal beforehand)
  """
  layer_class = "preemphasis_layer"
  recurrent = True #Event though the layer is not recurrent the implementation does not work with "False" -> reason unclear

  def __init__(self, alpha=1.0, **kwargs):
    """
    """
    super(Preemphasis, self).__init__(**kwargs)
    self.set_attr('target', 'classes')
    inputVec = self.sources[0].output
    n_in = self.sources[0].attrs["n_out"]
    self.set_attr('n_out', n_in)
    preemphMatrix = numpy.zeros((n_in, n_in))
    numpy.fill_diagonal(preemphMatrix, 1)
    preemphMatrix[numpy.arange(n_in-1)+1, numpy.arange(n_in-1)] = -1 * alpha
    outputVec = T.dot(inputVec, preemphMatrix.transpose())
    self.make_output(outputVec)

class EnergyNormalization(_NoOpLayer):
  """
  This layer expects a (chunkted) time signal at the input. It normalizes the signal energy of the input chunk.
  """
  layer_class = "energy_normalization_layer"
  recurrent = True #Event though the layer is not recurrent the implementation does not work with "False" -> reason unclear

  def __init__(self, **kwargs):
    """
    """
    super(EnergyNormalization, self).__init__(**kwargs)
    self.set_attr('target', 'classes')
    # normalization matrix
    inputVec = self.sources[0].output
    self.set_attr('n_out', self.sources[0].attrs["n_out"])
    normFactor = 1.0 / T.sqrt(T.dot(inputVec.T, inputVec))
    outputVec = normFactor * inputVec
    self.make_output(outputVec)

class DftLayer(_NoOpLayer):
  """
  This layer is applying the DFT of the input vector. The input is expected to be a segment of the time signal
  cut out with the rectangular function (so no windowing has been done)
  The output of the layer is the absolute values of the complex DFT coefficients. Only non negative coefficients
  are returned because of symmetric spectrum
  """
  layer_class = "dft_layer_abs"
  recurrent = True #Even though the layer is not recurrent the implementation does not work with "False" -> reason unclear
  # (reason: sequences are concatenated otherwise, breaking windowing borders)

  def __init__(self, dftLength=512, windowName='hamming', flag_useSqrtWindow=False, **kwargs):
    super(DftLayer, self).__init__(**kwargs)
    self.set_attr('target', 'classes')
    # DFT properties
    nrOfFreqBins=int(numpy.floor(dftLength/2.0) + 1)
    # windowing
    win = scipy.signal.get_window(windowName, dftLength)
    if flag_useSqrtWindow:
        win = numpy.sqrt(win)
    windowedInput = self.sources[0].output * win
    # create DFT matrix
    nVec = numpy.asarray(range(dftLength))
    kVec = numpy.asarray(range(nrOfFreqBins))
    indexMatrix = numpy.dot(numpy.reshape(kVec, (kVec.shape[0], 1)), numpy.transpose(numpy.reshape(nVec, (nVec.shape[0], 1))))
    dftRealMatrix = numpy.sin(2*numpy.pi*indexMatrix/(float(dftLength)))
    dftImagMatrix = numpy.cos(2*numpy.pi*indexMatrix/(float(dftLength)))
    # apply DFT matrix
    dftAbsCoeff = T.sqrt(T.dot(windowedInput, numpy.transpose(dftRealMatrix))**2 + T.dot(windowedInput, numpy.transpose(dftImagMatrix))**2)
    self.set_attr('n_out', kVec.shape[0])
    self.make_output(dftAbsCoeff)

class GaussianFilter1DLayer(_NoOpLayer):
  layer_class = "gaussian_filter_1d"
  recurrent = True  # Force no frame shuffling or so.

  def __init__(self, sigma, axis, window_radius=40, **kwargs):
    super(GaussianFilter1DLayer, self).__init__(**kwargs)
    z, n_in = concat_sources(self.sources)
    n_out = n_in
    self.set_attr('n_out', n_out)
    self.set_attr('sigma', sigma)
    self.set_attr('axis', axis)
    self.set_attr('window_radius', window_radius)
    from TheanoUtil import gaussian_filter_1d
    self.output = gaussian_filter_1d(z, sigma=sigma, axis=axis, window_radius=window_radius)


class TimeWarpLayer(_NoOpLayer):
  """
  Like https://en.wikipedia.org/wiki/Image_warping, controlled by NN.
  A bit like simple local feed-forward attention,
  where the attention is controlled by the input (encoder) and not output (decoder).
  Maybe similar: A Hybrid Dynamic Time Warping-Deep Neural Network Architecture for Unsupervised Acoustic Modeling, http://ewan.website/interspeech_2015_dnn_dtw.pdf
  Implementation is very similar to TimeBlurLayer except
  that the weight distribution is different every time frame
  and controlled by a NN.
  Note that this warp is applied locally. See also :class:`TimeWarpGlobalLayer`.
  """
  layer_class = "time_warp"
  recurrent = True  # Force no frame shuffling or so.

  def __init__(self, t_start, t_end, t_step, sigma, input_window, input_proj=None, **kwargs):
    super(TimeWarpLayer, self).__init__(**kwargs)
    z, n_in = concat_sources(self.sources)
    n_out = n_in
    self.set_attr('n_out', n_out)
    self.set_attr('t_start', t_start)
    self.set_attr('t_end', t_end)
    self.set_attr('t_step', t_step)
    self.set_attr('sigma', sigma)
    self.set_attr('input_window', input_window)
    if input_proj:
      self.set_attr('input_proj', input_proj)

    n_batch = z.shape[1]
    n_warp_in = n_in
    warp_in = z
    if input_proj:
      self.W_warp_in_proj = self.add_param(self.create_forward_weights(n=n_in, m=input_proj, name="W_warp_in_proj"))
      warp_in = T.dot(z, self.W_warp_in_proj)
      n_warp_in = input_proj
    self.W_warp = self.add_param(self.create_random_normal_weights(n=input_window, m=n_warp_in, name="W_warp"))

    conv_input = warp_in.dimshuffle(1, 'x', 0, 2)  # batch,stack,row(time),col(feature)
    in_win_right = input_window // 2
    in_win_left = input_window - in_win_right - 1
    conv_input = T.concatenate([T.zeros((n_batch, 1, in_win_left, n_warp_in), dtype="float32"),
                                conv_input,
                                T.zeros((n_batch, 1, in_win_right, n_warp_in), dtype="float32")],
                               axis=2)
    filter_W = self.W_warp.dimshuffle('x', 'x', 0, 1)  # filter,stack,row(time_window),col(feature)
    conv_out = T.nnet.conv2d(conv_input, filter_W, border_mode='valid',
                             filter_shape=[1, 1, input_window, n_warp_in],
                             image_shape=[None, 1, None, n_warp_in])
    # conv_out is 4D (batch size, nb filters=1, output row=time, output col=1).
    warp = conv_out[:, 0, :, 0].dimshuffle(1, 0)  # time,batch
    warp_bc = warp.dimshuffle('x', 0, 1)  # offset,time,batch

    t_offsets = numpy.arange(start=t_start, stop=t_end, step=t_step)  # offset
    t_offsets_bc = T.constant(t_offsets, dtype="float32").dimshuffle(0, 'x', 'x')  # offset,time,batch
    # https://en.wikipedia.org/wiki/Window_function#Gaussian_window
    # If warp would be all 0, the weighting would always be highest at t_offset == 0.
    N = t_end - t_start - 1
    assert N > 0
    warp_bc = T.nnet.sigmoid(warp_bc) * numpy.float32(N) + numpy.float32(t_start)  # force in range [t_start,t_end)
    t_weights = T.exp(numpy.float32(-0.5) *
                      T.sqr((t_offsets_bc - warp_bc) /
                            T.cast(sigma * N / 2.0, dtype="float32")))  # offset,time,batch

    findex = T.cast(self.index, dtype="float32")  # to be able to use on GPU
    self.output = T.zeros_like(z)
    weight_sum = T.zeros_like(findex)  # time,batch
    for idx, t_offset in enumerate(t_offsets):
      if t_offset < 0:
        z_slice = slice(-t_offset, None)
        o_slice = slice(0, t_offset)
      elif t_offset == 0:
        z_slice = slice(None, None)
        o_slice = slice(None, None)
      else:  # t_offset > 0
        z_slice = slice(0, -t_offset)
        o_slice = slice(t_offset, None)
      w = findex[z_slice] * t_weights[idx, z_slice]  # time,batch
      self.output = T.inc_subtensor(self.output[o_slice], z[z_slice] * w.dimshuffle(0, 1, 'x'))
      weight_sum = T.inc_subtensor(weight_sum[o_slice], w)
    self.output = self.output / T.maximum(weight_sum.dimshuffle(0, 1, 'x'), numpy.float32(0.0001))


class TimeWarpGlobalLayer(_NoOpLayer):
  """
  Similar to :class:`TimeWarpLayer` but different.
  This warp is cumulative and applied globally.
  """
  layer_class = "time_warp_global"
  recurrent = True  # Force no frame shuffling or so.

  def __init__(self, n_out=None, renorm_time=True, window_size=30, sigma2=0.5, **kwargs):
    super(TimeWarpGlobalLayer, self).__init__(**kwargs)
    x, n_in = concat_sources(self.sources)
    if n_out: assert n_out == n_in
    else: n_out = n_in
    self.set_attr('n_out', n_out)
    self.set_attr('renorm_time', renorm_time)
    self.set_attr('window_size', window_size)
    self.set_attr('sigma2', sigma2)
    n_time = x.shape[0]
    n_batch = x.shape[1]
    n_time_f32 = T.cast(n_time, dtype="float32")
    i = T.cast(self.sources[0].index, dtype="float32")  # so that it can run on gpu. time,batch
    f32 = numpy.float32
    m = 1  # warp values: compression at idx
    self.W_warp = self.add_var_random_mat(n_in, m, name="W_warp")
    self.b_warp = self.add_param(self.create_bias(m, name="b_warp")).dimshuffle('x', 0)  # batch,m
    from ActivationFunctions import relu
    warp = T.dot(x, self.W_warp) + self.b_warp  # time,batch,m
    # Right now, we can only shrink the time.
    warp_compr = relu(warp[:, :, 0])  # time,batch
    warp_compr = T.minimum(warp_compr, f32(10))  # time,batch
    idxs = T.cumsum(i / (f32(1) + warp_compr), axis=0) - f32(1)  # time,batch
    if renorm_time:
      # Normalize so that the last idx is always n_time - 1.
      norm_fac = (n_time_f32 - f32(1)) / T.maximum(T.max(idxs[-1]), f32(1))
      idxs *= norm_fac
      new_time = n_time  # old time
    else:
      new_time = T.cast(T.max(idxs[-1]), dtype="int64")

    tgt_idxs = T.cast(T.arange(new_time), dtype="float32")  # new_time
    # Windows, so that the first aligns left and the last aligns right in [0,n_time-1],
    # for all 0..new_time-1.
    w_start_idx_fac = (n_time - window_size + f32(1)) / (new_time - f32(1))
    src_w_start_idxs = T.cast(tgt_idxs * w_start_idx_fac, dtype="int64")  # new_time
    src_w_end_idxs = T.minimum(src_w_start_idxs + window_size, n_time)
    def step(tgt_idx, src_w_start, src_w_end, y_p, x, i, tgt_idxs):
      tgt_idxs_w = tgt_idxs[src_w_start:src_w_end]  # window,batch
      x_w = x[src_w_start:src_w_end]  # window,batch,feature
      i_w = i[src_w_start:src_w_end]  # window,batch
      tgt_idx_bc = tgt_idx.dimshuffle('x', 'x')  # window,batch
      # gauss window
      f_e = T.exp(-T.sqr(T.cast(tgt_idx_bc - tgt_idxs_w, dtype="float32"))
                  / f32(2.0 * sigma2))  # window,batch
      f_e = f_e * i_w  # window,batch
      norm = T.sum(f_e, axis=0, keepdims=True)  # window,batch
      norm = T.maximum(norm, f32(0.00001))  # window,batch
      norm = T.minimum(T.inv(norm), f32(window_size))  # window,batch
      f_e = (f_e * norm).dimshuffle(0, 1, 'x')  # window,batch,feature
      y_t = T.sum(x_w * f_e, axis=0)  # batch,feature
      return y_t
    y_init = T.zeros((n_batch, n_out), dtype="float32")
    y, _ = theano.scan(step,
                       sequences=[tgt_idxs, src_w_start_idxs, src_w_end_idxs],
                       outputs_info=[y_init],
                       non_sequences=[x, i, idxs])
    # self.index = y_i # TODO index if we have new_time != n_time
    self.output = y

  def add_var_random_mat(self, n, m, name):
    l = numpy.sqrt(1.0 / n)
    values = self.rng.uniform(size=(n, m), low=-l, high=l)
    values = numpy.asarray(values, dtype=theano.config.floatX)
    var = self.shared(value=values, borrow=True, name=name)
    return self.add_param(var)


class ConstantLayer(_NoOpLayer):
  layer_class = "constant"

  def __init__(self, value, n_out, dtype="float32", **kwargs):
    super(ConstantLayer, self).__init__(**kwargs)
    self.set_attr("value", value)
    self.set_attr("dtype", dtype)
    self.set_attr("n_out", n_out)
    value = T.constant(numpy.array(value), dtype=dtype)
    if value.ndim == 0:
      value = value.dimshuffle('x', 'x', 'x')
    elif value.ndim == 1:
      value = value.dimshuffle('x', 'x', 0)
    else:
      raise Exception("ndim %i not supported" % value.ndim)
    assert value.ndim == 3
    source = self.sources[0]
    shape = [source.output.shape[0], source.output.shape[1], n_out]
    value += T.zeros(shape, dtype=dtype)  # so we have the same shape as the source output
    self.make_output(value)


class AddZeroRowsLayer(_NoOpLayer):
  layer_class = "add_zero_rows"

  def __init__(self, row_index, number=1, **kwargs):
    super(AddZeroRowsLayer, self).__init__(**kwargs)
    z, n_out = concat_sources(self.sources, unsparse=True)
    assert 0 <= row_index <= n_out
    n_out += number
    self.set_attr("n_out", n_out)
    self.set_attr("row_index", row_index)
    self.set_attr("number", number)
    self.make_output(T.concatenate(
      [z[:, :, :row_index],
       T.zeros((z.shape[0], z.shape[1], number), dtype=z.dtype),
       z[:, :, row_index:]],
      axis=2))


class RemoveRowsLayer(_NoOpLayer):
  layer_class = "remove_rows"

  def __init__(self, row_index, number=1, **kwargs):
    super(RemoveRowsLayer, self).__init__(**kwargs)
    z, n_out = concat_sources(self.sources, unsparse=True)
    assert 0 <= row_index + number <= n_out
    n_out -= number
    self.set_attr("n_out", n_out)
    self.set_attr("row_index", row_index)
    self.set_attr("number", number)
    self.make_output(T.concatenate(
      [z[:, :, :row_index],
       z[:, :, row_index + number:]],
      axis=2))


class BinOpLayer(_NoOpLayer):
  layer_class = "bin_op"

  def __init__(self, op=None, n_out=None, **kwargs):
    """
    :type op: str
    """
    super(BinOpLayer, self).__init__(**kwargs)
    assert len(self.sources) == 2
    s1, s2 = self.sources
    assert s1.attrs["n_out"] == s2.attrs["n_out"]
    if n_out is not None:
      assert n_out == s1.attrs["n_out"]
    assert op
    self.set_attr('op', op.encode("utf8"))
    self.set_attr('n_out', s1.attrs["n_out"])
    if ":" in op:
      op, act = op.split(":", 1)
    else:
      act = None
    op_f = self.get_bin_op(op)
    act_f = strtoact_single_joined(act)
    self.make_output(act_f(op_f(s1.output, s2.output)))

  @staticmethod
  def get_bin_op(op):
    """
    :type op: str
    :rtype: theano.Op
    """
    m = {"+": "add", "-": "sub", "*": "mul", "/": "div"}
    if op in m:
      op = m[op]
    # Assume it's in theano.tensor.
    return getattr(T, op)


class GenericCodeLayer(_NoOpLayer):
  layer_class = "generic_code"

  def __init__(self, code, n_out, **kwargs):
    """
    :param str code: generic Python code used for eval(). must return some output
    """
    super(GenericCodeLayer, self).__init__(**kwargs)
    self.set_attr('n_out', n_out)
    code = code.encode("utf8")
    self.set_attr('code', code)
    import TheanoUtil
    output = eval(code, {"self": self, "s": self.sources,
                         "T": T, "theano": theano, "numpy": numpy, "TU": TheanoUtil,
                         "f32": numpy.float32})
    self.make_output(output)


class DualStateLayer(ForwardLayer):
  layer_class = "dual"

  def __init__(self, acts = "relu", acth = "tanh", **kwargs):
    super(DualStateLayer, self).__init__(**kwargs)
    self.set_attr('acts', acts)
    self.set_attr('acth', acth)
    self.activations = [strtoact(acth), strtoact(acts)]
    self.params = {}
    self.W_in = []
    self.act = [self.b,self.b]  # TODO b is not in params anymore?
    for s,m in zip(self.sources,self.masks):
      assert len(s.act) == 2
      for i,a in enumerate(s.act):
        self.W_in.append(self.add_param(self.create_forward_weights(s.attrs['n_out'],
                                                                    self.attrs['n_out'],
                                                                    name="W_in_%s_%s_%d" % (s.name, self.name, i))))
        if s.attrs['sparse']:
          self.act[i] += self.W_in[-1][T.cast(s.act[i], 'int32')].reshape((s.act[i].shape[0],s.act[i].shape[1],s.act[i].shape[2] * self.W_in[-1].shape[1]))
        elif m is None:
          self.act[i] += self.dot(s.act[i], self.W_in[-1])
        else:
          self.act[i] += self.dot(self.mass * m * s.act[i], self.W_in[-1])
    for i in range(2):
      self.act[i] = self.activations[i](self.act[i])
    self.make_output(self.act[0])


class StateToAct(ForwardLayer):
  layer_class = "state_to_act"

  def __init__(self, dual=False, **kwargs):
    kwargs['n_out'] = 1
    super(StateToAct, self).__init__(**kwargs)
    self.set_attr("dual", dual)
    self.params = {}
    self.act = [ T.concatenate([s.act[i][-1] for s in self.sources], axis=1).dimshuffle('x',0,1) for i in range(len(self.sources[0].act)) ] # 1BD
    self.attrs['n_out'] = sum([s.attrs['n_out'] for s in self.sources])
    if dual and len(self.act) > 1:
      self.make_output(T.tanh(self.act[1]))
      self.act[0] = T.tanh(self.act[1])
    else:
      self.make_output(self.act[0])
    #if 'target' in self.attrs:
    #  self.output = self.output.repeat(self.index.shape[0],axis=0)
    #else:
    self.index = T.ones((1, self.index.shape[1]), dtype = 'int8')


class StateVector(ForwardLayer):
  layer_class = "state_vector"

  def __init__(self, output_activation='identity', idx=-1, **kwargs):
    kwargs['n_out'] = 1
    super(StateVector, self).__init__(**kwargs)
    self.params = {}
    f = strtoact_single_joined(output_activation)
    xin = []
    for s in self.sources:
      if hasattr(s,'act'):
        xin.append(f(s.act[1][idx]))
      else:
        xin.append(f(s.output[idx]))
    self.act = [T.concatenate(xin, axis=1).dimshuffle('x', 0, 1)]
    self.act.append(T.zeros_like(self.act[0]))
    self.attrs['n_out'] = sum([s.attrs['n_out'] for s in self.sources])
    self.make_output(self.act[0])
    self.index = T.ones((1, self.index.shape[1]), dtype='int8')


class TimeShift(_NoOpLayer):
  layer_class = "time_shift"

  def __init__(self, base=None, n_shift=1, **kwargs):
    super(TimeShift, self).__init__(**kwargs)
    self.set_attr('n_shift', n_shift)
    self.attrs['n_out'] = self.sources[0].attrs['n_out']
    if n_shift > 1:
      self.output = T.concatenate([T.zeros_like(self.sources[0].output[:n_shift]),self.sources[0].output[:-n_shift]],axis=0)
    else:
      self.output = T.concatenate([T.zeros_like(self.sources[0].output[0]).dimshuffle('x',0,1), self.sources[0].output[:-1]], axis=0)


class TimeConcatLayer(HiddenLayer):
  layer_class = "time_concat"

  def __init__(self, **kwargs):
    kwargs['n_out'] = kwargs['sources'][0].attrs['n_out']
    super(TimeConcatLayer, self).__init__(**kwargs)
    self.make_output(T.concatenate([x.output for x in self.sources],axis=0))
    self.index = T.concatenate([x.index for x in self.sources],axis=0)


class KernelLayer(ForwardLayer):
  layer_class = "kernel"

  def __init__(self, kernel='gauss', base=None, sigma=4.0, **kwargs):
    super(KernelLayer, self).__init__(**kwargs)
    self.params = {}
    sigma = T.constant(sigma,'float32')
    m = self.sources[0].output.dimshuffle('x', 1, 0, 2).repeat(base[0].output.shape[0],axis=0)  # TBVD
    self.pm = numpy.float32(1) / T.sqrt(T.constant(numpy.float32(2)*numpy.pi,'float32')*sigma)
    x = base[0].output.dimshuffle(0, 1, 'x', 2).repeat(m.shape[2], axis=2)  # TBVD
    self.punk = T.exp(-T.sum((x - m.mean(axis=2,keepdims=True))**2/sigma,axis=3)) / T.sqrt(T.constant(numpy.float32(2)*numpy.pi,'float32')*sigma)  # TBVD
    q = (m.sum(axis=2,keepdims=True) - m) / T.cast(m.shape[2]-1,'float32')
    if kernel == 'gauss':
      self.negative = T.exp(-T.sum((x - q)**2/sigma,axis=3)) / T.sqrt(T.constant(numpy.float32(2)*numpy.pi,'float32')*sigma)
      self.output = T.exp(-T.sum((x - m)**2/sigma,axis=3)) / T.sqrt(T.constant(numpy.float32(2)*numpy.pi,'float32')*sigma)
    else:
      raise NotImplementedError()


class CollapseLayer(HiddenLayer):
  layer_class = "collapse"

  def __init__(self, axis=0, **kwargs):
    super(CollapseLayer, self).__init__(**kwargs)
    self.set_attr('axis', axis)
    self.params = {}
    xin = []
    sin = []
    for s in self.sources:
      if hasattr(s,'act'):
        xin.append(s.act[0])
        sin.append(s.act[1])
      else:
        xin.append(s.output)
        sin.append(T.zeros_like(xin[-1]))
    xin = T.concatenate(xin,axis=2).dimshuffle('x',1,0,2)
    sin = T.concatenate(sin,axis=2).dimshuffle('x',1,0,2)
    xin = xin.reshape((1,xin.shape[1],xin.shape[2] * xin.shape[3]))
    sin = sin.reshape((1,sin.shape[1],sin.shape[2] * sin.shape[3]))
    self.make_output(xin)
    self.index = T.ones((1,xin.shape[1]),'int8')
    self.act = [xin,sin]


class HDF5DataLayer(Layer):
  recurrent=True
  layer_class = "hdf5"

  def __init__(self, filename, dset, **kwargs):
    kwargs['n_out'] = 1
    super(HDF5DataLayer, self).__init__(**kwargs)
    self.set_attr('filename', filename)
    self.set_attr('dset', dset)
    import h5py
    h5 = h5py.File(filename, "r")
    data = h5[dset][...]
    self.output = self.shared(value=data.astype('float32'), borrow=True, name=self.name)
    self.index = T.ones((1, self.index.shape[1]), dtype = 'int8')
    h5.close()

class BaseInterpolationLayer(ForwardLayer): # takes a base defined over T and input defined over T' and outputs a T' vector built over an input dependent linear combination of the base elements
  layer_class = "base"

  def __init__(self, base=None, method="softmax", output_weights = False, **kwargs):
    assert base, "missing base in " + kwargs['name']
    kwargs['n_out'] = 1
    super(BaseInterpolationLayer, self).__init__(**kwargs)
    self.set_attr('base', ",".join([b.name for b in base]))
    self.set_attr('method', method)
    self.W_base = [ self.add_param(self.create_forward_weights(bs.attrs['n_out'], 1, name='W_base_%s_%s' % (bs.attrs['n_out'], self.name)), name='W_base_%s_%s' % (bs.attrs['n_out'], self.name)) for bs in base ]
    self.base = T.concatenate([b.output for b in base], axis=2) # TBD
    # self.z : T'
    bz = 0 # : T
    for x,W in zip(base, self.W_base):
      bz += T.dot(x.output,W) # TB1
    z = bz.reshape((bz.shape[0],bz.shape[1])).dimshuffle('x',1,0) + self.z.reshape((self.z.shape[0],self.z.shape[1])).dimshuffle(0,1,'x') # T'BT
    h = z.reshape((z.shape[0] * z.shape[1], z.shape[2])) # (T'xB)T
    if method == 'softmax':
      h_e = T.exp(h).dimshuffle(1,0)
      w = (h_e / T.sum(h_e, axis=0)).dimshuffle(1,0).reshape(z.shape).dimshuffle(2,1,0,'x').repeat(self.base.shape[2], axis=3) # TBT'D
      #w = T.nnet.softmax(h).reshape(z.shape).dimshuffle(2,1,0,'x').repeat(self.base.shape[2], axis=3) # TBT'D
    else:
      assert False, "invalid method %s in %s" % (method, self.name)

    self.set_attr('n_out', sum([b.attrs['n_out'] for b in base]))
    if output_weights:
      self.make_output((h_e / T.sum(h_e, axis=0, keepdims=True)).dimshuffle(1,0).reshape((self.base.shape[0],z.shape[1],z.shape[0])).dimshuffle(2,1,0))
    else:
      self.make_output(T.sum(self.base.dimshuffle(0,1,'x',2).repeat(z.shape[0], axis=2) * w, axis=0, keepdims=False).dimshuffle(1,0,2)) # T'BD


class ChunkingLayer(ForwardLayer): # Time axis reduction like in pLSTM described in http://arxiv.org/pdf/1508.01211v1.pdf
  layer_class = "chunking"

  def __init__(self, chunk_size=1, method = 'concat', **kwargs):
    assert chunk_size >= 1
    kwargs['n_out'] = sum([s.attrs['n_out'] for s in kwargs['sources']]) * chunk_size
    super(ChunkingLayer, self).__init__(**kwargs)
    self.set_attr('chunk_size', chunk_size)
    z = T.concatenate([s.output for s in self.sources], axis=2) # TBD
    residual = z.shape[0] % chunk_size
    padding = T.neq(residual,0) * (chunk_size - residual)

    calloc = T.alloc(numpy.cast[theano.config.floatX](0), z.shape[0] + padding, z.shape[1], z.shape[2])
    container = T.set_subtensor(
      calloc[:z.shape[0]],
      z).dimshuffle('x',0,1,2).reshape((chunk_size,calloc.shape[0] / chunk_size,calloc.shape[1],calloc.shape[2])) # CTBD
    z = T.concatenate([z,T.zeros((padding,z.shape[1],z.shape[2]), 'float32')], axis=0).dimshuffle('x',0,1,2).reshape((chunk_size,(z.shape[0] + padding) / chunk_size,z.shape[1],z.shape[2]))
    #ialloc = T.alloc(numpy.cast['int32'](1), z.shape[1], self.index.shape[1])
    self.index = T.set_subtensor(T.ones((z.shape[1]*z.shape[0],z.shape[2]),'int8')[:self.index.shape[0]],self.index)[::chunk_size]

    if method == 'concat':
      output = z.dimshuffle(1,2,3,0).reshape((z.shape[1], z.shape[2], z.shape[3] * chunk_size))
    elif method == 'average':
      output = z.mean(axis=0)
    self.make_output(output)


class TimeToBatchLayer(ForwardLayer):
  layer_class = "time_to_batch"

  def __init__(self, **kwargs):
    kwargs['n_out'] = sum([s.attrs['n_out'] for s in kwargs['sources']])
    super(TimeToBatchLayer, self).__init__(**kwargs)
    self.params = {}
    z = T.concatenate([s.output for s in self.sources], axis=2) # TBD
    self.n_batch = self.index.shape[1]
    self.output = z.reshape((1,z.shape[0] * z.shape[1],z.shape[2]))
    self.index = self.index.reshape((1, self.index.shape[0] * self.index.shape[1]))


class BatchToTimeLayer(ForwardLayer):
  layer_class = "batch_to_time"

  def __init__(self, base, **kwargs):
    kwargs['n_out'] = sum([s.attrs['n_out'] for s in kwargs['sources']])
    n_batch = base[0].n_batch
    super(BatchToTimeLayer, self).__init__(**kwargs)
    self.params = {}
    z = T.concatenate([s.output for s in self.sources], axis=2) # TBD
    z = z.reshape((z.shape[0] * z.shape[1],z.shape[2]))
    self.output = z.reshape((z.shape[0]/n_batch,n_batch,z.shape[1]))
    self.index = self.index.reshape((self.index.shape[0] * self.index.shape[1],))
    self.index = self.index.reshape((self.index.shape[0]/n_batch,n_batch))

class ConcatBatchLayer(_NoOpLayer):
  layer_class = "concat_batch"

  def __init__(self, **kwargs):
    super(ConcatBatchLayer, self).__init__(**kwargs)
    self.attrs['n_out'] = self.sources[0].attrs['n_out']
    self.output = T.concatenate([s.output for s in self.sources], axis=1)
    self.index = T.concatenate([s.index for s in self.sources], axis=1)

class SplitBatchLayer(_NoOpLayer):
  layer_class = "split_batch"

  def __init__(self, n_parts=1, part=0, **kwargs):
    super(SplitBatchLayer, self).__init__(**kwargs)
    self.attrs['n_out'] = sum([s.attrs['n_out'] for s in self.sources])
    chunk = self.index.shape[1] / n_parts
    self.output = T.concatenate([s.output for s in self.sources],axis=2)
    self.output = self.output[:,part*chunk:(part+1)*chunk]
    self.index = self.sources[0].index[:,part*chunk:(part+1)*chunk]

class DuplicateIndexBatchLayer(_NoOpLayer): # TODO: this is a hack
  layer_class = "duplicate_index_batch"

  def __init__(self, **kwargs):
    super(DuplicateIndexBatchLayer, self).__init__(**kwargs)
    self.attrs['n_out'] = 1
    self.index = T.concatenate([self.index] * 2, axis=1)
    self.output = T.zeros(self.index.shape,'float32').dimshuffle(0,1,'x')


class LengthLayer(HiddenLayer):
  layer_class = "length"
  def __init__(self, min_len=0.0, max_len=1.0, use_real=0.0, err='ce', oracle=False, pad=0, **kwargs):
    kwargs['n_out'] = 2
    super(LengthLayer, self).__init__(**kwargs)
    self.set_attr('min_len',min_len)
    self.set_attr('max_len',max_len)
    z = self.get_linear_forward_output()
    z = T.nnet.softmax(z.reshape((z.shape[0]*z.shape[1],z.shape[2]))).reshape(z.shape)
    p = T.clip(T.cast(self.index,'float32') * z[:,:,1], T.constant(1e-20, 'float32'), T.constant(1., 'float32'))
    p = p / T.sum(p,axis=0) #T.nnet.softmax(z[:,:,1].dimshuffle(1,0)).dimshuffle(1,0)
    real = T.sum(T.cast(self.sources[0].target_index,'float32'), axis=0)
    hyp = T.sum(T.arange(z.shape[0],dtype='float32').dimshuffle(0,'x').repeat(z.shape[1],axis=1) * p, axis=0) + numpy.float32(1)
    idx = (self.index.flatten() > 0).nonzero()
    if err == 'ce':
      targets = T.set_subtensor(T.zeros((z.shape[0],z.shape[1]),'int32')[T.sum(self.sources[0].target_index,axis=0) - numpy.int32(1)], numpy.int32(1)).flatten()
      z = z.reshape((z.shape[0]*z.shape[1],z.shape[2]))
      nll, _ = T.nnet.crossentropy_softmax_1hot(x=z[idx], y_idx=targets[idx])
      self.cost_len = T.sum(nll)
    elif err == 'l2':
      self.cost_len = T.sum(self.sources[0].target_index) * T.mean((real - hyp)**2)
    elif err == 'exp':
      self.cost_len = T.sum(self.sources[0].target_index) * T.mean(T.switch(T.lt(real + numpy.float32(1.),hyp),
                                                                   T.sqrt(hyp-real), (real - hyp)**2))
    else:
      assert False, "invalid error: %s" % err

    if (oracle or self.train_flag) and T.and_(T.eq(self.index.shape[1], 1), T.le(self.sources[0].target_index[0],3)):
      self.length = T.cast(numpy.float32(use_real) * real + numpy.float32(1. - use_real) * hyp,'int32')
    else:
      self.length = T.cast(hyp,'int32')
    #self.length += numpy.int32(pad)
    idx, _ = theano.map(lambda l_t,m_t:T.concatenate([T.ones((l_t, ), 'int8'), T.zeros((m_t - l_t, ), 'int8')]),
                        sequences = [self.length], non_sequences=[T.max(self.length) + 1])
    self.index = idx.dimshuffle(1,0)[:-1]
    self.output = self.b

  def cost(self):
    return self.cost_len, None

  def cost_scale(self):
    return T.constant(self.attrs.get("cost_scale", 1.0), dtype="float32")

class LengthProjectionLayer(HiddenLayer):
  layer_class = "length_projection"
  def __init__(self, use_real=1.0, oracle=True, eval_oracle=False, pad=0, smo=0.0, avg=10.0, method="mapq", **kwargs):
    kwargs['n_out'] = 1
    real = T.sum(T.cast(kwargs['index'],'float32'),axis=0)
    kwargs['index'] = T.ones((1,kwargs['index'].shape[1]), 'int8')
    super(LengthProjectionLayer, self).__init__(**kwargs)
    self.params = {}
    self.set_attr('method',method)
    self.set_attr('pad', pad)
    self.set_attr('smo', smo)
    z = T.concatenate([s.output[::s.attrs['direction']][-1] for s in self.sources], axis=1)
    q = T.concatenate([s.act[1][::s.attrs['direction']][-1] for s in self.sources], axis=1)
    zf = T.concatenate([s.output for s in self.sources], axis=2)
    #z = T.sum(zf,axis=0)
    dim = sum([s.attrs['n_out'] for s in self.sources])

    self.b = self.add_param(self.create_bias(1, "b_%s" % self.name))
    #self.cost_scl = T.cast(T.sum(self.sources[0].index),'float32')
    if method == 'scale':
      self.W = self.add_param(self.create_random_uniform_weights(1, dim, l=0.0001, name='W_%s' % self.name))
      self.bs = self.add_param(self.create_bias(1, "bs_%s" % self.name))
      hyp = T.nnet.sigmoid(
        T.sum(self.W.repeat(z.shape[0], axis=0) * z, axis=1) + self.b.repeat(z.shape[0], axis=0)) * (self.bs[0] + T.constant(avg,'float32'))
      self.cost_val = T.sqrt(T.sum(((hyp - real) ** 2) * T.cast(real, 'float32')))
    elif method == 'scaleq':
      self.W_a = self.add_param(self.create_forward_weights(dim,dim,'A'))
      self.ba = self.add_param(self.create_bias(dim, "ba_%s" % self.name))
      z = T.tanh(T.dot(z,self.W_a) + self.ba)
      self.W = self.add_param(self.create_random_uniform_weights(1, dim, l=0.001, name='W_%s' % self.name))
      self.bs = self.add_param(self.create_bias(1, "bs_%s" % self.name))
      hyp = T.nnet.sigmoid(
        T.sum(self.W.repeat(z.shape[0], axis=0) * z, axis=1) + self.b.repeat(z.shape[0], axis=0)) * (
            self.bs[0] + T.constant(avg, 'float32'))
      self.cost_val = T.sqrt(T.sum(((hyp - real) ** 2) * T.cast(real, 'float32')))
    elif method == 'exp':
      self.Q = self.add_param(self.create_random_uniform_weights(dim, 1, l=0.001, name='Q_%s' % self.name))
      expect = T.exp(T.dot(zf,self.Q)[:,:,0] + self.b[0])
      expect = expect / expect.sum(axis=0,keepdims=True)
      hyp = T.cast(T.argmax(expect,axis=0),'float32') + T.constant(1.,'float32')
      self.cost_val = -T.sum(T.log(expect[T.cast(real,'int32')-1,T.arange(expect.shape[1])]) * T.cast(real, 'float32'))
    elif method == 'map':
      self.W = self.add_param(self.create_random_uniform_weights(1, dim, l=0.001, name='W_%s' % self.name))
      hyp = T.sum(self.W.repeat(q.shape[0],axis=0) * z,axis=1) + self.b.repeat(z.shape[0], axis=0) + T.constant(avg,'float32') #T.sum(self.sources[0].index, axis=0) #+ T.constant(1,'float32')
      self.cost_val = T.sqrt(T.sum(((hyp - real) ** 2) * T.cast(real, 'float32')))
    elif method == 'maps':
      #self.W = self.add_param(self.create_random_uniform_weights(1, dim, l=0.001, name='W_%s' % self.name))
      #self.bs = self.add_param(self.create_bias(1, "bs_%s" % self.name))
      hyp = T.sum(q, axis=1) + self.b.repeat(z.shape[0], axis=0) + T.constant(avg, 'float32')
      self.cost_val = T.sqrt(T.sum(((hyp - real) ** 2) * T.cast(real, 'float32')))
    elif method == 'mapq':
      self.W_a = self.add_param(self.create_forward_weights(dim, dim*4, 'A'))
      self.ba = self.add_param(self.create_bias(dim*4, "ba_%s" % self.name))
      z = T.nnet.relu(T.dot(q, self.W_a) + self.ba)
      self.W = self.add_param(self.create_random_uniform_weights(1, dim*4, l=0.001, name='W_%s' % self.name))
      hyp = T.sum(self.W.repeat(z.shape[0], axis=0) * z, axis=1) + self.b.repeat(z.shape[0], axis=0) + T.constant(avg, 'float32')
      self.cost_val = T.sqrt(T.sum(((hyp - real) ** 2) * T.cast(real, 'float32')))
    #if smo != 0:
    #  self.scl = T.sum(T.exp(T.constant(smo,'float32') * (real-hyp))) + T.constant(1,'float32')
    #else:
    #  self.scl = T.constant(1.,'float32')
    #  #self.error_val = T.sum(T.abs_(hyp - T.cast(real, 'float32')) * T.cast(real, 'float32'))
    self.error_val = T.sum(T.cast(T.neq(T.cast(T.round(hyp),'int32'), real), 'float32') * T.cast(real, 'float32'))
    if self.train_flag or (oracle and not self.eval_flag) or eval_oracle:
      self.length = (1. - use_real) * T.round(hyp) + use_real * real
    else:
      self.length = T.round(hyp)
    self.length = T.maximum(self.length,T.ones_like(self.length))
    self.length = T.cast(self.length + T.constant(pad,'float32'),'int32')
    idx, _ = theano.map(lambda l_t,m_t:T.concatenate([T.ones((l_t, ), 'int8'), T.zeros((m_t - l_t, ), 'int8')]),
                        sequences = [self.length], non_sequences=[T.max(self.length) + 1])
    self.index = idx.dimshuffle(1,0)[:-1]
    self.output = self.length.dimshuffle('x',0,'x')

  def cost(self):
    return self.cost_val, None

  def errors(self):
    return self.error_val

  def cost_scale(self):
    return T.constant(self.attrs.get("cost_scale", 1.0), dtype="float32")


class LengthUnitLayer(HiddenLayer):
  layer_class = "length_unit"
  def __init__(self, min_len = 1, max_len = 32, **kwargs):
    kwargs['n_out'] = 1
    super(LengthUnitLayer, self).__init__(**kwargs)
    q = T.nnet.sigmoid(self.get_linear_forward_output()[-1:])
    self.length = numpy.float32(min_len) + q * numpy.float32(max_len - min_len + 1)
    idx, _ = theano.map(lambda l_t, m_t: T.concatenate([T.ones((l_t,), 'int8'), T.zeros((m_t - l_t,), 'int8')]),
                        sequences=[self.length], non_sequences=[T.max(self.length) + 1])
    self.index = idx.dimshuffle(1, 0)[:-1]
    self.output = self.length.dimshuffle('x', 0, 'x')

class SegmentLayer(_NoOpLayer):
  layer_class = 'segment'

  def __init__(self, **kwargs):
    super(SegmentLayer, self).__init__(**kwargs)
    assert len(kwargs['sources']) == 2
    self.attrs['n_out'] = kwargs['sources'][0].attrs['n_out']
    cutoff = self.index.shape[0] / 2
    concat = T.concatenate([kwargs['sources'][0].output[:cutoff],kwargs['sources'][1].output[cutoff:]],axis=0)
    self.make_output(concat)


class AttentionLayer(_NoOpLayer):
  layer_class = 'attention'

  def __init__(self, base, conv_x=None, conv_y=None, **kwargs):
    super(AttentionLayer, self).__init__(**kwargs)
    if conv_x:
      self.set_attr('conv_x',conv_x)
    if conv_y:
      self.set_attr('conv_y',conv_y)
    self.set_attr('base', ",".join([b.name for b in base]))
    self.attrs['n_out'] = sum([s.attrs['n_out'] for s in base])
    self.W_out = self.add_param(self.create_forward_weights(base[0].attrs['n_out'], self.attrs['n_out']), 'W_out')
    self.b_out = self.add_param(self.create_bias(self.attrs['n_out']), 'b_out')
    base = base[0].output if len(base) == 1 else T.concatenate([b.output for b in base], axis=2)
    base = T.tanh(T.dot(base,self.W_out) + self.b_out)
    attention = T.zeros((self.index.shape[0],self.index.shape[1],base.shape[0]), 'float32')
    for src in kwargs['sources']:
      for att in src.attention:
        attention += att
    attention = attention / attention.sum(axis=2, keepdims=True) # NBT
    att, _ = theano.map(lambda att,base: T.sum(base*att.dimshuffle(1,0,'x').repeat(base.shape[2],axis=2),axis=0),
                        sequences=[attention], non_sequences=[base])
    self.make_output(att)
    self.act = [ att, T.zeros_like(att) ]
    #attention = attention.dimshuffle(0,1,'x',2).repeat(base.shape[2],axis=2) # NBDT
    #self.make_output(T.sum(base.dimshuffle('x',1,2,0).repeat(self.index.shape[0],axis=0) * attention,axis=3))


class SourceAttentionLayer(_NoOpLayer):
  layer_class = 'source_attention'

  def __init__(self, base, n_tmp=64, **kwargs):
    super(SourceAttentionLayer, self).__init__(**kwargs)
    self.set_attr('base', ",".join([b.name for b in base]))
    self.attrs['n_out'] = sum([s.attrs['n_out'] for s in base])
    n_base = sum([s.attrs['n_out'] for s in base])
    n_in = sum([s.attrs['n_out'] for s in self.sources])
    x_in = self.sources[0].output if len(self.sources) == 1 else T.concatenate([s.output for s in self.sources],axis=2)
    B = base[0].output if len(base) == 1 else T.concatenate([b.output for b in base], axis=2)
    self.W_base = self.add_param(self.create_forward_weights(n_base, n_tmp), 'W_base')
    self.b_base = self.add_param(self.create_bias(n_tmp), 'b_base')
    self.W_in = self.add_param(self.create_forward_weights(n_in, n_tmp), 'W_in')
    self.b_in = self.add_param(self.create_bias(n_tmp), 'b_in')
    C = T.tanh(T.dot(B,self.W_base) + self.b_base)
    X = T.tanh(T.dot(x_in, self.W_in) + self.b_in)
    def attmap(x,C,B):
      D = x.dimshuffle('x',0,1).repeat(C.shape[0],axis=0)
      e = T.exp(T.sqrt(T.sum((D-C)**2,axis=2))) # TB
      e = e / e.sum(axis=0,keepdims=True)
      return T.sum(B * e.dimshuffle(0,1,'x').repeat(B.shape[2],axis=2),axis=0)

    x_out, _ = theano.map(attmap, sequences=[X], non_sequences=[C, B])
    self.make_output(x_out)


class ReverseAttentionLayer(_NoOpLayer):
  layer_class = 'reverse_attention'

  def __init__(self, base = None, **kwargs):
    super(ReverseAttentionLayer, self).__init__(**kwargs)
    self.attention = []
    T = base[0].attention[0].shape[2]
    B = self.index.shape[1]
    N = self.index.shape[0]
    D = self.sources[0].output.shape[2]
    att = base[0].attention[0] # NBT
    att = att / att.sum(axis=0,keepdims=True)
    res = att.dimshuffle(0,1,2,'x').repeat(D,axis=3) * self.sources[0].output.dimshuffle(0,1,'x',2).repeat(T,axis=2) # NBTD
    self.output = res.sum(axis=0).dimshuffle(1,0,2) # TBD
    self.index = base[0].index # TB
    self.attrs['n_out'] = self.sources[0].attrs['n_out']



class AttentionVectorLayer(_NoOpLayer):
  layer_class = 'attention_vector'

  def __init__(self, base, template, **kwargs):
    super(AttentionVectorLayer, self).__init__(**kwargs)
    target = None if not 'target' in kwargs else kwargs['target']
    self.set_attr('base', ",".join([b.name for b in base]))
    self.set_attr('template',template)
    self.attrs['n_out'] = sum([s.attrs['n_out'] for s in base])
    self.params = {}
    memory = base[0].output if len(base) == 1 else T.concatenate([b.output for b in base], axis=2)
    W_base = self.add_param(self.create_random_uniform_weights(self.attrs['n_out'], template, l=0.01, name='W_base'), 'W_base')
    b_base = self.add_param(self.create_bias(template,name='b_base'), 'b_base')
    base = T.tanh(T.dot(memory, W_base) + b_base) #/ T.constant(template,'float32')

    state = T.concatenate([s.output for s in self.sources], axis=2).repeat(memory.shape[0],axis=0)
    n_in = sum([s.attrs['n_out'] for s in self.sources])
    W_state = self.add_param(self.create_random_uniform_weights(n_in, template, l=0.1, name='W_state'), 'W_state')
    b_state = self.add_param(self.create_bias(template,name='b_state'), 'b_state')
    state = T.tanh(T.dot(state, W_state) + b_state) #/ T.constant(template,'float32')

    #base = self.batch_norm(base,template,use_shift=False)
    #state = self.batch_norm(state,template,use_shift=False)
    #state = state / T.sqrt(T.sum(state**2))
    #base = base / T.sqrt(T.sum(base ** 2))
    #sim = T.exp(-T.sqrt(T.sqr(base - state).sum(axis=2)))
    sim = T.exp(-T.sqr(base - state).sum(axis=2) / T.constant(template,'float32'))
    #sim = T.exp(T.sum(state * base,axis=2)) # / T.constant(template,'float32'))
    alpha = (sim / T.sum(sim,axis=0,keepdims=True))
    self.make_output(T.sum(alpha.dimshuffle(0,1,'x').repeat(self.attrs['n_out'],axis=2) * memory,axis=0,keepdims=True))
    self.act = [self.output, T.zeros_like(self.output)]

    self.cost_val = 0
    if target:
      trg = self.y_in[target].flatten()
      #idx = T.sum(T.arange(0,base.shape[0],dtype='float32').dimshuffle(0,'x').repeat(base.shape[1],axis=1) * alpha,axis=0)
      self.cost_val = -T.sum(T.log(alpha[trg,T.arange(base.shape[1],dtype='int32')]))
      self.error_val = T.cast(T.argmax(alpha,axis=0) - trg,'float32')**2

  def cost(self):
    return self.cost_val, None

from OpInvAlign import InvAlignOp
class StateAlignmentLayer(HiddenLayer):
  layer_class = 'state_alignment'

  def __init__(self, target, prior_scale = 0.0, **kwargs):
    kwargs['n_out'] = kwargs['y'][target].n_out
    super(StateAlignmentLayer,self).__init__(**kwargs)
    z = self.z.reshape((self.z.shape[0] * self.z.shape[1], self.z.shape[2]))
    p = T.nnet.softmax(z).reshape(self.z.shape)
    custom_init = numpy.ones((self.attrs['n_out'],), 'float32') / numpy.float32(self.attrs['n_out'])
    custom = T.mean(p[(self.index.flatten() > 0).nonzero()], axis=0)
    priors = self.add_param(theano.shared(custom_init, 'priors'), 'priors',
                                 custom_update=custom,
                                 custom_update_normalized=True)

    nlog_scores = T.log(p) - numpy.float32(prior_scale) * T.log(priors)
    states = InvAlignOp([1e10, 0., 1.9, 3., 2.5, 2., 1.4])(self.sources[0].index, self.index, -nlog_scores, self.y)
    index_flat = T.set_subtensor(self.index.flatten()[(T.eq(states.flatten(), -1) > 0).nonzero()], numpy.int8(0))
    k = (states.flatten() + numpy.int8(1) > 0).nonzero()

    inp, _ = theano.scan(lambda x, i, h, p: (x + h if i == p else x, i),
                         sequences=[self.z, states], outputs_info=[T.zeros_like(self.z[0]), -T.ones_like(states[0])])
    self.output = inp[0]



class SignalSplittingLayer(HiddenLayer):
  layer_class = "signal_splitter"
  def __init__(self, base, p=0.5, oracle=False, **kwargs):
    kwargs['n_out'] = 1
    real = T.sum(T.cast(kwargs['index'],'float32'),axis=0)
    #kwargs['index'] = T.ones((1,kwargs['index'].shape[1]), 'int8')
    super(SignalSplittingLayer, self).__init__(**kwargs)
    self.params = {}
    z = T.concatenate([s.output[-1] for s in base], axis=1)
    dim = sum([s.attrs['n_out'] for s in base])
    self.W = self.add_param(self.create_random_uniform_weights(1, dim, l = 0.1, name='W_%s' % self.name))
    self.b = self.add_param(self.create_bias(1, "b_%s" % self.name))
    hyp = (T.nnet.sigmoid(T.sum(self.W.repeat(z.shape[0],axis=0) * z,axis=1)) + self.b.repeat(z.shape[0],axis=0)) * T.sum(base[0].index, axis=0)
    self.cost_val = 0.0 #T.sum((hyp - real)**2)
    self.p = p
    from theano.sandbox.rng_mrg import MRG_RandomStreams as RandomStreams
    srng = RandomStreams(self.rng.randint(1234) + 1)
    if self.train_flag:
      self.xflag = T.cast(srng.binomial(n=1, p=1.0 - p, size=(1,)), 'float32')[0]
    else:
      self.xflag = T.constant(1., 'float32')
    if oracle:
      self.length = real
    else:
      self.length = self.xflag * T.ceil(hyp) + (1 - self.xflag) * real
    self.length = T.cast(self.length, 'int32')

    idx, _ = theano.map(lambda l_t,m_t:T.concatenate([T.ones((l_t, ), 'int8'), T.zeros((m_t - l_t, ), 'int8')]),
                        sequences = [self.length], non_sequences=[T.max(self.length) + 1])
    self.index = idx.dimshuffle(1,0)[:-1]
    self.output = z

  def cost(self):
    return self.cost_val, None

  def cost_scale(self):
    return T.constant(self.attrs.get("cost_scale", 1.0), dtype="float32")


class RoutingLayer(HiddenLayer):
  layer_class = "signal_router"
  def __init__(self, base, p=0.5, oracle=False, **kwargs):
    kwargs['n_out'] = 1
    real = T.sum(T.cast(kwargs['index'],'float32'),axis=0)
    #kwargs['index'] = T.ones((1,kwargs['index'].shape[1]), 'int8')
    super(RoutingLayer, self).__init__(**kwargs)
    self.params = {}
    z = T.concatenate([s.output[-1] for s in base], axis=1)
    self.cost_val = 0.0 #T.sum((hyp - real)**2)
    self.p = p
    from theano.sandbox.rng_mrg import MRG_RandomStreams as RandomStreams
    srng = RandomStreams(self.rng.randint(1234) + 1)
    if self.train_flag:
      self.xflag = T.cast(srng.binomial(n=1, p=1.0 - p, size=(1,)), 'float32')[0]
    else:
      self.xflag = T.constant(1., 'float32')
    import theano.ifelse
    self.output = z #theano.ifelse.ifelse(self.xflag, base[0].output, base[1].output)
    self.act = [ theano.ifelse.ifelse(self.xflag, base[0].act[i][-1:], base[1].act[i][-1:]) for i in range(len(base[0].act))]
    self.length = real
    #idx, _ = theano.map(lambda l_t,m_t:T.concatenate([T.ones((l_t, ), 'int8'), T.zeros((m_t - l_t, ), 'int8')]),
    #                    sequences = [self.length], non_sequences=[T.max(self.length) + 1])
    #self.index = idx.dimshuffle(1,0)[:-1]

  def cost(self):
    return self.cost_val, None

  def cost_scale(self):
    return T.constant(self.attrs.get("cost_scale", 1.0), dtype="float32")


class RandomRouteLayer(_NoOpLayer):
  layer_class = "random_route"

  def __init__(self, p=None, test_route=-1, n_out=None, **kwargs):
    super(RandomRouteLayer, self).__init__(**kwargs)
    assert len(kwargs['sources']) > 1, "There is no route to select."
    if p is None:
      p = [1. / len(kwargs['sources'])] * len(kwargs['sources'])
    if isinstance(p, (int, long, float)):
      p = [p]
    assert isinstance(p, (list, tuple))
    if len(p) == len(self.sources) - 1:
      p.append(1.-sum(p))
    assert sum(p) == 1. and all([x>=0. for x in p])
    assert len(p) == len(self.sources)
    if not n_out:
      n_out = self.sources[0].attrs['n_out']
    assert all([n_out == s.attrs['n_out'] for s in self.sources])
    self.set_attr('n_out', n_out)
    self.set_attr('p', p)
    self.set_attr('test_route', test_route)
    import theano.ifelse
    if not self.train_flag:
      if test_route >= 0:
        self.output = self.sources[test_route].output
      else:
        output = numpy.float32(p[0]) * self.sources[0].output
        for s, pc in zip(self.sources[1:], p[1:]):
          output += numpy.float32(pc) * s.output
        self.output = output
    else:
      from theano.sandbox.rng_mrg import MRG_RandomStreams as RandomStreams
      rng = RandomStreams(self.rng.randint(1234) + 1)
      rv = rng.uniform((1,), low=0.0, high=1.0, dtype="float32")[0]
      output = self.sources[0].output
      p0 = p[0]
      for s, pc in zip(self.sources[1:], p[1:]):
        output = theano.ifelse.ifelse(T.gt(rv, numpy.float32(p0)), s.output, output)
        p0 += pc
      self.output = output


class AdaptiveDepthLayer(HiddenLayer):
  layer_class = "adaptive_depth"

  def __init__(self, eps=0.01, tau=0.01, bias=-1.0, damping='graves', **kwargs):
    kwargs['n_out'] = 1
    super(AdaptiveDepthLayer, self).__init__(**kwargs)
    self.attrs['n_out'] = kwargs['sources'][0].attrs['n_out']
    self.attrs['tau'] = tau
    self.attrs['eps'] = eps
    self.attrs['bias'] = bias
    self.attrs['damping'] = damping
    assert all([l.attrs['n_out'] == self.attrs['n_out'] for l in kwargs['sources']])
    shape = self.index.shape
    P = T.zeros((shape[0],shape[1]),'float32')
    M = T.zeros((shape[0],shape[1]),'int8')
    H = T.zeros((shape[0],shape[1],self.attrs['n_out']),'float32')
    threshold = T.constant(1. - eps,'float32')
    self.cost_val = T.constant(0,'float32')
    for W,layer,i in zip(self.W_in,kwargs['sources'],range(len(self.W_in))):
      h = layer.act[1][::layer.attrs['direction']] if layer.layer_class=='rec' else layer.output
      if damping == 'random':
        p = T.cast(self.rng.uniform(size=shape),'float32')
        del self.params[W.name]
      else:
        p = T.nnet.sigmoid(T.dot(h,W) + self.b + T.constant(bias,'float32'))[:,:,0]
      N = T.ge(P + p, threshold) * T.lt(P, threshold)
      M += N
      Q = N.dimshuffle(0,1,'x').repeat(layer.attrs['n_out'],axis=2)
      H = Q * layer.output + (numpy.float32(1.) - Q) * H
      if damping == 'graves':
        self.cost_val += T.sum((numpy.float32(i+2) - P) * T.cast(N,'float32')) # ((1-P) + (i+1))*N
      elif damping == 'expected':
        self.cost_val += T.sum(T.cast(N,'float32') * p * numpy.float32(i+1))
      P += p
    # target probability not reached
    M = numpy.float32(1.) - T.cast(M,'float32')
    H += M.dimshuffle(0,1,'x').repeat(layer.attrs['n_out'],axis=2) * layer.output
    if damping == 'graves':
      self.cost_val += T.sum((numpy.float32(len(self.W_in)+1) - P) * M)
    elif damping == 'expected':
      self.cost_val += T.sum(M * P * numpy.float32(len(self.W_in)))
    self.make_output(H)

  def cost(self):
    return self.cost_val,None
  def cost_scale(self):
    return T.constant(self.attrs['tau'],'float32')


class AttentionReshapeLayer(_NoOpLayer):
  layer_class = 'attention_reshape'

  def __init__(self, conf=0.3, pad=1, cap=1, **kwargs):
    super(AttentionReshapeLayer, self).__init__(**kwargs)
    assert cap >= pad
    target = 'classes' if not 'target' in self.attrs else self.attrs['target']
    x_in, n_in = concat_sources(self.sources)
    x_in = x_in.reshape((self.index.shape[0] * self.index.shape[1], n_in))
    self.set_attr('n_out', n_in)
    self.set_attr('conf', conf)
    self.set_attr('pad', pad)
    self.set_attr('cap',cap)
    conf = T.constant(conf,'float32')
    pad = T.constant(pad,'int32')
    cap = T.constant(cap, 'int32')
    attention = T.constant(0,'float32')
    for src in kwargs['sources']:
      for att in src.attention:
        attention += att
    attention = attention / attention.sum(axis=2,keepdims=True)
    B = (T.argmax(attention, axis=2) + T.arange(attention.shape[1],dtype='float32') * T.cast(attention.shape[2],'float32')).flatten()
    H = T.cast(T.max(T.ge(attention,conf),axis=2),'float32') * T.cast(self.index,'float32') # NB
    Q = T.switch(T.le(H.shape[0], cap), H, H[:-self.attrs['cap']])
    def smooth(h, h_p, c_p):
      c_t = (c_p + numpy.float32(1.))
      h_t = T.cast(T.and_(T.cast(h,'int32'),T.ge(c_t,cap)),'float32')
      return h_t, c_t * T.cast(1-h_t,'float32')
    outputs, _ = theano.scan(smooth, sequences=[Q], outputs_info=[T.zeros_like(Q[0]),T.zeros((self.index.shape[1],),'float32')])
    marker = T.switch(T.le(H.shape[0],cap), outputs[0], T.concatenate([outputs[0],H[-self.attrs['cap']:]],axis=0))
    marker = T.inc_subtensor(marker[-1],numpy.float32(1.)).flatten()
    idx = (marker > 0).nonzero()
    length_y = T.arange(marker.shape[0],dtype='int32')[idx[1:]] - T.arange(marker.shape[0],dtype='int32')[idx[:-1]]
    offset_y = T.extra_ops.cumsum(length_y)
    max_len_y = T.max(length_y)+numpy.int32(1)
    length_x = T.cast(B[idx[1:]] - B[idx[:-1]],'int32')
    offset_x = T.extra_ops.cumsum(length_x)
    max_len_x = T.max(length_x)+numpy.int32(1)
    def cut(l_x, o_x, l_y, o_y, X, Y, maxx, maxy):
      x = T.concatenate([X[o_x:o_x + l_x], T.zeros((maxx-l_x,n_in),'float32')], axis=0)
      i = T.concatenate([T.zeros((l_x,),'int8'), T.zeros((maxx - l_x,),'int8')], axis=0)
      y = T.concatenate([Y[o_y:o_y + l_y], T.zeros((maxy-l_y,),'int32')], axis=0)
      return x, y, i
    outputs, _ = theano.map(cut, sequences=[length_x,offset_x,length_y,offset_y],
                            non_sequences=[x_in,self.y_in[target],max_len_x,max_len_y])
    self.y_out = outputs[1].dimshuffle(1,0)[:-1]
    self.index = outputs[2].dimshuffle(1,0)[:-1]
    self.make_output(outputs[0].dimshuffle(1,0,2)[:-1])


class DetectionLayer(HiddenLayer):
  layer_class = "detection"
  def __init__(self, label_idx, **kwargs):
    kwargs['n_out'] = 2
    super(DetectionLayer, self).__init__(**kwargs)
    z = self.get_linear_forward_output()
    z = T.nnet.softmax(z.reshape((z.shape[0]*z.shape[1],z.shape[2]))).reshape(z.shape)
    idx = (self.index.flatten() > 0).nonzero()
    targets = T.eq(self.y_in[self.attrs['target']], label_idx)
    z = z.reshape((z.shape[0]*z.shape[1],z.shape[2]))
    nll, _ = T.nnet.crossentropy_softmax_1hot(x=z[idx], y_idx=targets[idx])
    self.cost_val = T.sum(nll)
    self.output = z

  def cost(self):
    return self.cost_val, None


class TruncationLayer(Layer):
  layer_class = "trunc"

  def __init__(self, n_trunc, **kwargs):
    kwargs['n_out'] = sum([s.attrs['n_out'] for s in kwargs['sources']])
    super(TruncationLayer, self).__init__(**kwargs)
    self.set_attr('from', ",".join([s.name for s in self.sources]))
    self.set_attr('n_trunc', n_trunc)
    n_trunc = T.switch(T.gt(n_trunc, self.index.shape[0]), self.index.shape[0], n_trunc)
    z = T.concatenate([s.output for s in self.sources], axis=2)
    self.index = self.index[:n_trunc]
    self.make_output(z[:n_trunc])
    #self.make_output(z)


class CorruptionLayer(_NoOpLayer): # x = x + noise
  layer_class = "corruption"
  from theano.sandbox.rng_mrg import MRG_RandomStreams as RandomStreams
  rng = RandomStreams(hash(layer_class) % 2147462579)

  def __init__(self, noise='gaussian', p=0.0, clip=False, **kwargs):
    super(CorruptionLayer, self).__init__(**kwargs)
    self.set_attr('noise', noise)
    self.set_attr('p', p)
    self.set_attr('n_out', sum([s.attrs['n_out'] for s in self.sources]))

    z = T.concatenate([s.output for s in self.sources], axis=2)
    if noise == 'gaussian':
      z += self.rng.normal(size=z.shape,avg=0,std=p,dtype='float32') #+ (z - T.mean(z, axis=(0,1), keepdims=True)) / T.std(z, axis=(0,1), keepdims=True)
    elif noise == 'binomial':
      z += self.rng.binomial(size=z.shape, p=p, dtype='float32')
    if clip:
      z = T.clip(z,numpy.float32(0),numpy.float32(1))
    self.make_output(z)

class InputBase(Layer):
  layer_class = "input_base"

  def __init__(self, **kwargs):
    kwargs['n_out'] = 1
    super(InputBase, self).__init__(**kwargs)
    assert len(self.sources) == 1
    self.set_attr('from', ",".join([s.name for s in self.sources]))
    self.make_output(self.sources[0].W_in[0].dimshuffle(0,'x',1).repeat(self.index.shape[1],axis=1))
    self.set_attr('n_out', self.sources[0].W_in[0].get_value().shape[1])

class ConvPoolLayer(ForwardLayer):
  layer_class = "convpool"

  def __init__(self, dx, dy, fx, fy, **kwargs):
    kwargs['n_out'] = fx * fy
    super(ConvPoolLayer, self).__init__(**kwargs)
    self.set_attr('dx', dx) # receptive fields
    self.set_attr('dy', dy)
    self.set_attr('fx', fx) # receptive fields
    self.set_attr('fy', fy)

    # instantiate 4D tensor for input
    n_in = numpy.sum([s.output for s in self.sources])
    assert n_in == dx * dy
    x_in  = T.concatenate([s.output for s in self.sources], axis = -1).dimshuffle(0,1,2,'x').reshape(self.sources[0].shape[0], self.sources[0].shape[1],dx, dy)
    range = 1.0 / numpy.sqrt(dx*dy)
    self.W = self.add_param(self.shared( numpy.asarray(self.rng.uniform(low=-range,high=range,size=(2,1,fx,fy)), dtype = theano.config.floatX), name = "W_%s" % self.name), name = "W_%s" % self.name)
    conv_out = conv.conv2d(x_in, self.W)

    # initialize shared variable for weights.
    w_shp = (2, 3, 9, 9)
    w_bound = numpy.sqrt(3 * 9 * 9)
    W = self.shared( numpy.asarray(
                rng.uniform(
                    low=-1.0 / w_bound,
                    high=1.0 / w_bound,
                    size=w_shp),
                dtype=input.dtype), name ='W')

    # initialize shared variable for bias (1D tensor) with random values
    # IMPORTANT: biases are usually initialized to zero. However in this
    # particular application, we simply apply the convolutional layer to
    # an image without learning the parameters. We therefore initialize
    # them to random values to "simulate" learning.
    b_shp = (2,)
    b = self.shared(numpy.asarray(
                rng.uniform(low=-.5, high=.5, size=b_shp),
                dtype=input.dtype), name ='b')

    # build symbolic expression that computes the convolution of input with filters in w
    conv_out = conv.conv2d(input, W)

    # build symbolic expression to add bias and apply activation function, i.e. produce neural net layer output
    # A few words on ``dimshuffle`` :
    #   ``dimshuffle`` is a powerful tool in reshaping a tensor;
    #   what it allows you to do is to shuffle dimension around
    #   but also to insert new ones along which the tensor will be
    #   broadcastable;
    #   dimshuffle('x', 2, 'x', 0, 1)
    #   This will work on 3d tensors with no broadcastable
    #   dimensions. The first dimension will be broadcastable,
    #   then we will have the third dimension of the input tensor as
    #   the second of the resulting tensor, etc. If the tensor has
    #   shape (20, 30, 40), the resulting tensor will have dimensions
    #   (1, 40, 1, 20, 30). (AxBxC tensor is mapped to 1xCx1xAxB tensor)
    #   More examples:
    #    dimshuffle('x') -> make a 0d (scalar) into a 1d vector
    #    dimshuffle(0, 1) -> identity
    #    dimshuffle(1, 0) -> inverts the first and second dimensions
    #    dimshuffle('x', 0) -> make a row out of a 1d vector (N to 1xN)
    #    dimshuffle(0, 'x') -> make a column out of a 1d vector (N to Nx1)
    #    dimshuffle(2, 0, 1) -> AxBxC to CxAxB
    #    dimshuffle(0, 'x', 1) -> AxB to Ax1xB
    #    dimshuffle(1, 'x', 0) -> AxB to Bx1xA
    output = T.nnet.sigmoid(conv_out + b.dimshuffle('x', 0, 'x', 'x'))

    # create theano function to compute filtered images
    f = theano.function([input], output)


class LossLayer(Layer):
  layer_class = "loss"

  def __init__(self, loss, copy_input=None, **kwargs):
    """
    :param theano.Variable index: index for batches
    :param str loss: e.g. 'ce'
    """
    super(LossLayer, self).__init__(**kwargs)
    y = self.y_in
    if copy_input:
      self.set_attr("copy_input", copy_input.name)
    if not copy_input:
      self.z = self.b
      self.W_in = [self.add_param(self.create_forward_weights(source.attrs['n_out'], self.attrs['n_out'],
                                                              name="W_in_%s_%s" % (source.name, self.name)))
                   for source in self.sources]

      assert len(self.sources) == len(self.masks) == len(self.W_in)
      assert len(self.sources) > 0
      for source, m, W in zip(self.sources, self.masks, self.W_in):
        if source.attrs['sparse']:
          self.z += W[T.cast(source.output[:,:,0], 'int32')]
        elif m is None:
          self.z += self.dot(source.output, W)
        else:
          self.z += self.dot(self.mass * m * source.output, W)
    else:
      self.z = copy_input.output
    self.set_attr('from', ",".join([s.name for s in self.sources]))
    if self.y.dtype.startswith('int'):
      i = (self.index.flatten() > 0).nonzero()
    elif self.y.dtype.startswith('float'):
      i = (self.index.flatten() > 0).nonzero()
    self.j = ((T.constant(1.0) - self.index.flatten()) > 0).nonzero()
    loss = loss.encode("utf8")
    self.attrs['loss'] = self.loss
    n_reps = T.switch(T.eq(self.z.shape[0], 1), self.index.shape[0], 1)
    output = self.output.repeat(n_reps,axis=0)
    y_m = output.reshape((output.shape[0]*output.shape[1],output.shape[2]))
    self.known_grads = None
    if loss == 'ce':
      if self.y.type == T.ivector().type:
        nll, pcx = T.nnet.crossentropy_softmax_1hot(x=y_m[i], y_idx=y[i])
      else:
        pcx = T.nnet.softmax(y_m[i])
        nll = -T.dot(T.log(T.clip(pcx, 1.e-38, 1.e20)), y[i].T)
      self.constraints += T.sum(nll)
      self.make_output(pcx.reshape(output.shape))
    elif loss == 'entropy':
      h_e = T.exp(self.y_m) #(TB)
      pcx = T.clip((h_e / T.sum(h_e, axis=1, keepdims=True)).reshape((self.index.shape[0],self.index.shape[1],self.attrs['n_out'])), 1.e-6, 1.e6) # TBD
      ee = self.index * -T.sum(pcx * T.log(pcx)) # TB
      nll, pcx = T.nnet.crossentropy_softmax_1hot(x=self.y_m, y_idx=self.y) # TB
      ce = nll.reshape(self.index.shape) * self.index # TB
      y = self.y.reshape(self.index.shape) * self.index # TB
      f = T.any(T.gt(y,0), axis=0) # B
      self.constraints += T.sum(f * T.sum(ce, axis=0) + (1-f) * T.sum(ee, axis=0))
      self.make_output(pcx.reshape(output.shape))
    elif loss == 'priori':
      pcx = T.nnet.softmax(y_m)[i, y[i]]
      pcx = T.clip(pcx, 1.e-38, 1.e20)  # For pcx near zero, the gradient will likely explode.
      self.constraints += -T.sum(T.log(pcx))
      self.make_output(pcx.reshape(output.shape))
    elif loss == 'sse':
      if self.y.dtype.startswith('int'):
        y_f = T.cast(T.reshape(y, (y.shape[0] * y.shape[1]), ndim=1), 'int32')
        y_oh = T.eq(T.shape_padleft(T.arange(self.attrs['n_out']), y_f.ndim), T.shape_padright(y_f, 1))
        self.constraints += T.mean(T.sqr(y_m[i] - y_oh[i]))
      else:
        self.constraints += T.sum(T.sqr(y_m[i] - y.reshape(y_m.shape)[i]))
      self.make_output(y_m[i].reshape(output.shape))
    else:
      raise NotImplementedError()

    if y.dtype.startswith('int'):
      if y.type == T.ivector().type:
        self.error = T.sum(T.neq(T.argmax(y_m[i], axis=-1), y[i]))
      else:
        self.error = T.sum(T.neq(T.argmax(y_m[i], axis=-1), T.argmax(y[i], axis = -1)))
    elif y.dtype.startswith('float'):
      self.error = T.sum(T.sqr(y_m[i] - y.reshape(y_m.shape)[i]))
    else:
      raise NotImplementedError()


class ErrorsLayer(_NoOpLayer):
  layer_class = "errors"

  def __init__(self, target, **kwargs):
    super(ErrorsLayer, self).__init__(**kwargs)
    self.set_attr("target", target)
    assert target in self.network.y
    self.y = self.network.y[target]
    assert self.y.ndim == 2
    n_out = self.network.n_out[target][0]
    self.set_attr("n_out", n_out)
    self.set_attr("sparse", True)
    self.z, z_dim = concat_sources(self.sources, unsparse=True)
    assert z_dim == n_out
    self.output = T.neq(T.argmax(self.z, axis=2), self.y) * self.index

  def errors(self):
    """
    :rtype: theano.Variable
    """
    return T.sum(self.output)


class TorchLayer(_NoOpLayer):
  recurrent = True  # who knows
  layer_class = "torch"

  def __init__(self, n_out, lua_fw_func, lua_bw_func, params, lua_file=None, **kwargs):
    super(TorchLayer, self).__init__(**kwargs)
    self.set_attr("n_out", n_out)
    if isinstance(params, (str, unicode)):
      params = json.loads(params)
    self.set_attr("params", params)
    assert isinstance(params, (tuple, list))  # list[param-init-dict]

    args = []
    args_info = []  # dict with ndim, shape, n_in

    for s, m in zip(self.sources, self.masks):
      arg_info = {"ndim": s.output.ndim, "n_out": s.attrs['n_out'], "type": "input_source"}
      args_info += [arg_info]
      arg_info["shape"] = [None] * s.output.ndim
      if not s.attrs['sparse']:
        arg_info["shape"][-1] = s.attrs['n_out']
      if s.attrs['sparse'] or m is None:
        args += [s.output]
      else:
        args += [self.mass * m * s.output]

    for param_init_dict in params:
      assert isinstance(param_init_dict, dict)
      assert "name" in param_init_dict
      param_init_dict = param_init_dict.copy()
      param_init_dict["name"] += "_%s" % self.name
      func_name = param_init_dict.pop("class", "create_random_uniform_weights")
      func = getattr(self, func_name)
      p = func(**param_init_dict)
      assert isinstance(p, theano.compile.SharedVariable)
      p = self.add_param(p)
      p_shape = p.get_value(borrow=True, return_internal_type=True).shape
      p_ndim = len(p_shape)
      args += [p]
      args_info += [{"ndim": p_ndim, "shape": tuple(p_shape), "type": "input_param"}]

    args += [self.index]
    args_info += [{"ndim": 2, "shape": (None, None), "gradient": "disconnected", "type": "input_index"}]

    from TorchWrapper import TorchWrapperOp
    op = TorchWrapperOp(
      name=self.name,
      in_info=args_info,
      # Hardcoded output shape for now, only feature dim can be configured.
      out_info=[{"n_out": n_out, "ndim": 3, "shape": ((0, 0), (0, 1), n_out),
                 "dtype": "float32", "type": "output"}],
      lua_file=lua_file, lua_fw_func=lua_fw_func, lua_bw_func=lua_bw_func)
    self.output = op(*args)


class NativeLayer(_NoOpLayer):
  recurrent = True  # who knows
  layer_class = "native"

  def __init__(self, n_out, native_class, params, **kwargs):
    super(NativeLayer, self).__init__(**kwargs)
    self.set_attr("n_out", n_out)
    if isinstance(params, (str, unicode)):
      params = json.loads(params)
    self.set_attr("params", params)
    assert isinstance(params, (tuple, list))  # list[param-init-dict]
    self.set_attr('native_class', native_class)

    import NativeOp
    native_class_cls = getattr(NativeOp, native_class)
    assert issubclass(native_class_cls, NativeOp.NativeOpGenBase)
    op = native_class_cls.make_op()

    args = []
    args_info = []  # dict with ndim, shape, n_in

    x, n_in = concat_sources(self.sources, masks=self.masks, mass=self.mass)
    args += [x]
    args_info += [{"ndim": 3, "shape": (None, None, n_in),
                   "type": "input_source", "name": "x"}]

    for param_init_dict in params:
      assert isinstance(param_init_dict, dict)
      assert "name" in param_init_dict
      assert "shape" in param_init_dict
      param_init_dict = param_init_dict.copy()
      param_init_dict["name"] += "_%s" % self.name
      p = self._create_eval_params(**param_init_dict)
      assert isinstance(p, theano.compile.SharedVariable)
      p = self.add_param(p)
      p_shape = p.get_value(borrow=True, return_internal_type=True).shape
      p_ndim = len(p_shape)
      args += [p]
      args_info += [{"ndim": p_ndim, "shape": tuple(p_shape),
                     "type": "input_param", "name": param_init_dict["name"]}]

    args += [self.index]
    args_info += [{"ndim": 2, "shape": (None, None), "gradient": "disconnected", "type": "input_index"}]

    from TheanoUtil import make_var_tuple
    args = make_var_tuple(native_class_cls.map_layer_inputs_to_op(*args))
    outputs = make_var_tuple(op(*args))
    self.output = native_class_cls.map_layer_output_from_op(*outputs)

    def print_fn(op, x):
      import numpy
      first = x[(0,) * x.ndim]
      stats = (first, x.shape, numpy.min(x), numpy.max(x), numpy.mean(x), numpy.std(x),
               numpy.isinf(x).any(), numpy.isnan(x).any())
      print(op.message, "first/shape/min/max/mean/std/any-inf/any-nan:", stats)
    #self.output = theano.printing.Print("native_out", global_fn=print_fn)(self.output)


class DumpLayer(_NoOpLayer):
  layer_class = "dump"
  # You can set this var to a dict to get the content in there
  # instead of being written to disc.
  global_debug_container = None

  def __init__(self, filename, with_grad=True, n_out=None, **kwargs):
    super(DumpLayer, self).__init__(**kwargs)
    self.output, n_in = concat_sources(self.sources, masks=self.masks, mass=self.mass)
    if n_out: assert n_out == n_in
    n_out = n_in
    self.set_attr("n_out", n_out)
    self.set_attr("filename", filename)
    self.set_attr("with_grad", with_grad)

    if self.train_flag:
      from TheanoUtil import DumpOp
      self.output = DumpOp(filename, container=self.global_debug_container, with_grad=with_grad)(self.output)
      self.index = DumpOp(filename + ".index", container=self.global_debug_container, with_grad=False)(self.index)


class AlignmentLayer(ForwardLayer):
  layer_class = "align"

  def __init__(self, direction='inv', tdps=None, nstates=1, nstep=1, min_skip=0, max_skip=30, search='align', train_skips=False,
               base=None, output_attention=False, output_z=False, reduce_output=True, blank=False, **kwargs):
    assert direction == 'inv'
    target = kwargs['target']
    if tdps is None:
      tdps = [0.]
    if len(tdps) - 2 < max_skip:
      tdps += [tdps[-1]] * (max_skip - len(tdps) + 2)
    else:
      max_skip = len(tdps) - 2
    if base is None:
      base = []
    kwargs['n_out'] = kwargs['y_in'][target].n_out + blank
    n_cls = kwargs['y_in'][target].n_out
    super(AlignmentLayer, self).__init__(**kwargs)
    if base:
      self.params = base[0].params
      self.W_in = base[0].W_in
      self.b = base[0].b
      self.z = self.get_linear_forward_output()
    self.set_attr('search', search)
    n_out = sum([s.attrs['n_out'] for s in self.sources])
    x_in = T.concatenate([s.output for s in self.sources],axis=2)
    self.set_attr('n_out', n_out)
    if tdps is None:
      tdps = [0.]
    if len(tdps) - 2 < max_skip:
      tdps += [tdps[-1]] * (max_skip - len(tdps) + 2)
    for i in range(len(tdps)):
      if i % nstep != 0:
        tdps[i] = 1e30
    if min_skip > 0:
      tdps[:min_skip] = [1e30] * min_skip
    self.cost_val = T.constant(0)
    self.error_val = T.constant(0)
    if self.eval_flag:
      if search == 'time':
        self.index = self.sources[0].index
        self.output = x_in
        self.y_out = self.y_in[target].reshape(self.index.shape)
        return
    else:
      if search == 'time':
        search = 'align'
    z_in = self.z.reshape((self.z.shape[0] * self.z.shape[1], self.z.shape[2]))
    p_in = T.nnet.softmax(z_in).reshape(self.z.shape)
    self.p_y_given_x = p_in
    y_in = self.y_in[target].reshape(self.index.shape)
    if train_skips:
      W_skip = self.add_param(self.create_forward_weights(n_out, len(tdps), name="W_skip_%s" % self.name))
      b_skip = self.add_param(self.create_bias(len(tdps), name='b_skip_%s' % self.name))
      t_in = T.dot(x_in,W_skip) + b_skip
      q_in = T.nnet.softmax(t_in.reshape((t_in.shape[0]*t_in.shape[1],t_in.shape[2]))).reshape(t_in.shape)
    if search == 'linear':
      max_length_y = self.z.shape[0] / y_in.shape[0] #+ T.mod(self.z.shape[0], y_in.shape[0])
      y_out = y_in.flatten() #reshape((y_in.shape[0]*y_in.shape[1]))
      y_out = y_out.repeat(max_length_y,axis=0).reshape((y_in.shape[0] * max_length_y,y_in.shape[1]))
      y_out = T.concatenate([y_out,y_out[-1:].repeat(T.mod(self.z.shape[0], y_in.shape[0]) + 1,axis=0)])[:-1]
      self.y_out = y_out
      rindex = self.index.flatten() #reshape(self.index.shape[0]*self.index.shape[1])
      rindex = rindex.repeat(max_length_y,axis=0).reshape((self.index.shape[0] * max_length_y,y_in.shape[1]))
      rindex = T.concatenate([rindex,rindex[-1:].repeat(T.mod(self.z.shape[0], y_in.shape[0]) + 1,axis=0)])[:-1]
      norm = T.sum(self.index,dtype='float32')/T.sum(rindex,dtype='float32')
      self.index = rindex
      self.output = x_in
      idx = (self.index.flatten() > 0).nonzero()
      nll, _ = T.nnet.crossentropy_softmax_1hot(x=z_in[idx], y_idx=y_out.flatten()[idx])
      self.cost_val = norm * T.sum(nll)
      self.error_val = norm * T.sum(T.neq(T.argmax(z_in[idx], axis=1), y_out.flatten()[idx]))
      return

    if self.train_flag or search == 'align':
      y_out, att, rindex = InvAlignOp(tdps, nstates)(self.sources[0].index, self.index, -T.log(p_in), y_in)
      max_length_y = y_out.shape[0]
      norm = numpy.float32(1./nstates)
      ratt = att
      index = theano.gradient.disconnected_grad(rindex)
      self.y_out = y_out
    elif search == 'search':
      y, att, idx = InvBacktrackOp(tdps, nstates, 0)(self.sources[0].index, -T.log(p_in), -T.log(q_in))
      if not self.eval_flag:
        y_out, ratt, rindex = InvAlignOp(tdps, nstates)(self.sources[0].index, self.index, -T.log(p_in), y_in)
      norm = numpy.float32(1./nstates)
      max_length_y = T.maximum(T.max(idx.sum(axis=0, acc_dtype='int32')), y_in.shape[0])
      index = idx[:max_length_y]
      att = att[:max_length_y]
      y_pad = T.zeros((max_length_y - y_in.shape[0] + 1, y_in.shape[1]), 'int32')
      self.y_out = T.concatenate([y_in, y_pad], axis=0)[:-1]
    elif search == 'decode':
      y, att, idx = InvDecodeOp(tdps, nstates, 0)(self.sources[0].index, -T.log(p_in))
      norm = T.sum(self.index, dtype='float32') / T.sum(idx, dtype='float32')
      max_length_y = T.max(idx.sum(axis=0, acc_dtype='int32'))
      index = idx[:max_length_y]
      att = att[:max_length_y]
      y_pad = T.zeros((max_length_y - y_in.shape[0] + 1, y_in.shape[1]), 'int32')
      self.y_out = T.concatenate([y_in, y_pad], axis=0)[:-1]
    else:
      assert search == 'time'

    self.att = att
    if output_attention:
      self.output = T.cast(att, 'float32').dimshuffle(0,1,'x')
      self.output = T.concatenate([self.output,T.zeros_like(self.output[-1:])],axis=0)
      self.output = T.set_subtensor(self.output[T.sum(index,axis=0,dtype='int32'),T.arange(self.output.shape[1])], numpy.int32(-1))
      self.attrs['n_out'] = 1
      return
    else:
      if reduce_output:
        if output_z:
          z_out = self.z.dimshuffle(1, 0, 2).reshape((self.z.shape[0] * self.z.shape[1], self.z.shape[2]))[att.flatten()]
          self.output = z_out.reshape((max_length_y, self.z.shape[1], z_out.shape[1]))
          self.attrs['n_out'] = n_cls
        else:
          x_out = x_in.dimshuffle(1, 0, 2).reshape((x_in.shape[0] * x_in.shape[1], x_in.shape[2]))[att.flatten()]
          self.output = x_out.reshape((max_length_y, self.z.shape[1], x_out.shape[1]))
        self.p_y_given_x = self.output
        self.index = index
      else:
        self.output = self.z if output_z else x_in
        self.p_y_given_x = p_in
        if output_z:
          self.attrs['n_out'] = n_cls
        self.index = self.sources[0].index

    #if self.attrs['search'] == 'time' or self.eval_flag:
    #  return

    if search in ['align', 'decode', 'search']:
      idx = (rindex.flatten() > 0).nonzero()
      if train_skips:
        t_out = t_in.dimshuffle(1, 0, 2).reshape((self.z.shape[0] * self.z.shape[1], t_in.shape[2]))[ratt.flatten()]
        q_out = T.concatenate([T.zeros_like(ratt[:1]),ratt[1:] - ratt[:-1]],axis=0).flatten()
        nll, _ = T.nnet.crossentropy_softmax_1hot(x=t_out[idx], y_idx=q_out[idx])
        self.cost_val = norm * T.sum(nll)
        self.error_val = norm * T.sum(T.neq(T.argmax(t_out[idx], axis=1), q_out[idx]))
      else:
        z_out = self.z.dimshuffle(1, 0, 2).reshape((self.z.shape[0] * self.z.shape[1], self.z.shape[2]))[att.flatten()]
        y_out = self.y_out.flatten()
        nll, _ = T.nnet.crossentropy_softmax_1hot(x=z_out[idx], y_idx=y_out[idx])
        self.cost_val = T.sum(nll)
        self.error_val = norm * T.sum(T.neq(T.argmax(z_out[idx], axis=1), y_out[idx]))
        if blank:
          jdx = self.sources[0].index.flatten()
          norm = self.index.sum(dtype='float32') / self.sources[0].index.sum(dtype='float32')
          z_tot = self.z.reshape((self.z.shape[0]*self.z.shape[1],self.z.shape[2]))[jdx]
          bnll, _ = T.nnet.crossentropy_softmax_1hot(x=z_tot,
                                                     y_idx=T.zeros(z_tot.shape[:1],'int32') + numpy.int32(n_cls))
          rnll, _ = T.nnet.crossentropy_softmax_1hot(x=z_out,
                                                     y_idx=T.zeros(z_out.shape[:1], 'int32') + numpy.int32(n_cls))
          self.cost_val += T.sum(bnll) - T.sum(rnll)
        self.cost_val *= norm
    elif search == 'search':
      z_out = self.z.dimshuffle(1, 0, 2).reshape((self.z.shape[0] * self.z.shape[1], self.z.shape[2]))[ratt.flatten()]
      if train_skips:
        y_out = self.y_out * len(tdps)
        y_out = T.inc_subtensor(y_out[1:], att[1:] - att[:-1]).flatten()
      else:
        y_out = self.y_out
      idx = (rindex.flatten() > 0).nonzero()
      nll, _ = T.nnet.crossentropy_softmax_1hot(x=z_out[idx], y_idx=y_out[idx])
      self.cost_val = norm * T.sum(nll)
      self.error_val = norm * T.sum(T.neq(T.argmax(z_out[idx], axis=1), y_out[idx]))
    elif search == 'ctc':
      from BestPathDecoder import BestPathDecodeOp
      from theano.tensor.extra_ops import cpu_contiguous
      return T.sum(BestPathDecodeOp()(p_in, cpu_contiguous(self.y.dimshuffle(1, 0)), self.index_for_ctc()))

  def cost(self):
    return self.cost_val, None

  def errors(self):
    return self.error_val


class CAlignmentLayer(ForwardLayer):
  layer_class = "calign"

  def __init__(self, direction='inv', tdps=None, nstates=1, nstep=1, min_skip=1, max_skip=30, search='align', train_skips=False,
               base=None, coverage=0, output_z=False, reduce_output=True, blank=None, nil = None, focus='last', mode='viterbi', **kwargs):
    assert direction == 'inv'
    target = kwargs['target'] if 'target' in kwargs else 'classes'
    if base is None:
      base = []
    kwargs['n_out'] = kwargs['y_in'][target].n_out #+ blank
    n_cls = kwargs['y_in'][target].n_out
    super(CAlignmentLayer, self).__init__(**kwargs)
    self.index = self.network.j[target]
    self.cost_scale_val = numpy.float32(1)
    if base:
      if base[0].layer_class == 'calign':
        self.params = {}
        self.W_in = base[0].W_in
        self.b = base[0].b
        self.z = self.get_linear_forward_output()
      elif base[0].layer_class == 'disc':
        self.cost_scale_val = (base[0].gen_error_val / T.sum(base[0].index,dtype='float32')) * (base[0].real_error_val / T.sum(base[0].index,dtype='float32'))
    self.set_attr('search', search)
    n_out = sum([s.attrs['n_out'] for s in self.sources])
    x_in = T.concatenate([s.output for s in self.sources],axis=2)
    self.set_attr('n_out', n_out)
    if tdps is None:
      tdps = [0.]
    if len(tdps) - 2 < max_skip:
      tdps += [tdps[-1]] * (max_skip - len(tdps) + 2)
    for i in range(len(tdps)):
      if i % nstep != 0:
        tdps[i] = 1e30
    if min_skip > 0:
      tdps[:min_skip] = [1e30] * min_skip
    if nil is None:
      nil = -1
    elif nil < 0:
      nil = n_cls + nil
    self.cost_val = T.constant(0)
    self.error_val = T.constant(0)
    if self.eval_flag:
      if search == 'time':
        self.index = self.sources[0].index
        self.output = x_in
        self.y_out = self.y_in[target].reshape(self.index.shape)
        return
    else:
      if search == 'time':
        search = 'align'
    z_in = self.z.reshape((self.z.shape[0] * self.z.shape[1], self.z.shape[2]))
    p_in = T.nnet.softmax(z_in).reshape(self.z.shape)
    self.p_y_given_x = p_in
    y_in = self.y_in[target].reshape(self.index.shape)
    if train_skips:
      W_skip = self.add_param(self.create_forward_weights(n_out, 2, name="W_skip_%s" % self.name))
      b_skip = self.add_param(self.create_bias(2, name='b_skip_%s' % self.name))
      t_in = T.dot(x_in,W_skip) + b_skip
      q_in = T.nnet.softmax(t_in.reshape((t_in.shape[0]*t_in.shape[1],t_in.shape[2]))).reshape(t_in.shape)
    if self.train_flag or search == 'align':
      from theano.tensor.extra_ops import cpu_contiguous
      from Inv import InvOp
      self.attention = InvOp(min_skip, max_skip, nstates, focus, nil, coverage, mode)(-T.log(self.p_y_given_x), cpu_contiguous(y_in), T.sum(self.sources[0].index,axis=0,dtype='int32'), T.sum(self.index,axis=0,dtype='int32'))
      self.attention = theano.gradient.disconnected_grad(self.attention) # NBT
      self.y_out = y_in.dimshuffle(0, 'x', 1).repeat(nstates, axis=1).reshape(
        (self.index.shape[0] * nstates, self.index.shape[1]))
      rindex = self.index.dimshuffle(0, 'x', 1).repeat(nstates, axis=1).reshape(
        (self.index.shape[0] * nstates, self.index.shape[1]))
      norm = numpy.float32(1./nstates)
      index = theano.gradient.disconnected_grad(rindex)
    elif search in ['search','decode']:
      from theano.tensor.extra_ops import cpu_contiguous
      from Inv import InvOp
      emi = T.argmax(q_in,axis=2)
      ratt = att = att_flat = (emi.flatten() > 0).nonzero()
      max_length_y = T.max(T.sum(emi, axis=0))
      idx, _ = theano.map(lambda l_t, m_t: T.concatenate([T.ones((l_t,), 'int8'), T.zeros((m_t - l_t,), 'int8')]),
                          sequences=[T.sum(emi, axis=0)], non_sequences=[max_length_y + 1])
      rindex = idx.dimshuffle(1, 0)[:-1]
      self.y_out = y_in.dimshuffle(0, 'x', 1).repeat(nstates, axis=1).reshape(
        (self.index.shape[0] * nstates, self.index.shape[1]))
      if not self.eval_flag:
        ratt, emi = InvOp(min_skip, max_skip, nstates, focus, mode)(-T.log(self.p_y_given_x), cpu_contiguous(y_in), T.sum(self.sources[0].index,axis=0,dtype='int32'), T.sum(self.index,axis=0,dtype='int32'))
        rindex = self.index.dimshuffle(0, 'x', 1).repeat(nstates, axis=1).reshape(
          (self.index.shape[0] * nstates, self.index.shape[1]))
        att = att_flat = ratt.flatten()
        max_length_y = self.y_out.shape[0]
      index = theano.gradient.disconnected_grad(rindex)
    else:
      assert search == 'time'

    if coverage == 4 and mode == 'viterbi':
      x_out = x_in
      z_out = self.z
      self.y_out = T.cast(self.attention[0].dimshuffle(1,0),'int32')
      norm = T.sum(rindex) / T.sum(self.sources[0].index,dtype='float32')
      self.index = rindex = self.sources[0].index
    else:
      x_out = T.batched_dot(x_in.dimshuffle(1, 2, 0), self.attention.dimshuffle(1, 2, 0)).dimshuffle(2, 0, 1) # NBD
      z_out = T.batched_dot(self.z.dimshuffle(1, 2, 0), self.attention.dimshuffle(1, 2, 0)).dimshuffle(2, 0, 1) # NBC

    if reduce_output:
      self.output = z_out if output_z else x_out
      self.index = index
    else:
      self.output = self.z if output_z else x_in
      self.index = self.sources[0].index

    if output_z:
      self.attrs['n_out'] = n_cls

    self.p_y_given_x = p_in

    if search in ['align', 'decode', 'search']:
      idx = (rindex.flatten() > 0).nonzero()
      if train_skips:
        idx = (self.sources[0].index.flatten() > 0).nonzero()
        tt = t_in.reshape((self.z.shape[0] * self.z.shape[1], t_in.shape[2]))
        nll, _ = T.nnet.crossentropy_softmax_1hot(x=tt[idx], y_idx=emi.flatten()[idx])
        norm = T.sum(self.index, dtype='float32') / T.sum(self.sources[0].index, dtype='float32')
        self.cost_val = norm * T.sum(nll)
        self.error_val = norm * T.sum(T.neq(T.argmax(tt[idx], axis=1), emi.flatten()[idx]))
      else:
        z_out = z_out.reshape((z_out.shape[0]*z_out.shape[1],z_out.shape[2]))
        y_out = self.y_out.flatten()
        nll, _ = T.nnet.crossentropy_softmax_1hot(x=z_out[idx], y_idx=y_out[idx])
        self.cost_val = norm * T.sum(nll)
        self.error_val = norm * T.sum(T.neq(T.argmax(z_out[idx], axis=1), y_out[idx]))
        if blank is not None:
          jdx = self.sources[0].index.dimshuffle(1,0).flatten()
          jdx = T.set_subtensor(jdx[att_flat],numpy.int32(0))
          norm = self.index.sum(dtype='float32') / jdx.sum(dtype='float32')
          jdx = (jdx.reshape(self.sources[0].index.shape).dimshuffle(1,0).flatten() > 0).nonzero()
          z_tot = self.z.reshape((self.z.shape[0]*self.z.shape[1],self.z.shape[2]))[jdx]
          bnll, _ = T.nnet.crossentropy_softmax_1hot(x=z_tot,
                                                     y_idx=T.zeros(z_tot.shape[:1],'int32') + numpy.int32(blank))
          rnll, _ = T.nnet.crossentropy_softmax_1hot(x=z_out,
                                                     y_idx=T.zeros(z_out.shape[:1], 'int32') + numpy.int32(blank))
          self.cost_val += norm * T.sum(bnll) #- T.sum(rnll)
    elif search == 'search':
      z_out = self.z.dimshuffle(1, 0, 2).reshape((self.z.shape[0] * self.z.shape[1], self.z.shape[2]))[ratt.flatten()]
      if train_skips:
        y_out = self.y_out * len(tdps)
        y_out = T.inc_subtensor(y_out[1:], att[1:] - att[:-1]).flatten()
      else:
        y_out = self.y_out
      idx = (rindex.flatten() > 0).nonzero()
      nll, _ = T.nnet.crossentropy_softmax_1hot(x=z_out[idx], y_idx=y_out[idx])
      self.cost_val = norm * T.sum(nll)
      self.error_val = norm * T.sum(T.neq(T.argmax(z_out[idx], axis=1), y_out[idx]))

  def cost(self):
    return self.cost_val * self.cost_scale_val, None

  def errors(self):
    return self.error_val


class FAlignmentLayer(ForwardLayer):
  layer_class = "falign"

  def make_tdps(self, tdps, max_skip):
    if tdps is None:
      tdps = [1e10, 0., 3.]
    if len(tdps) - 2 < max_skip:
      tdps += [tdps[-1]] * (max_skip - len(tdps) + 2)
    return tdps


  def __init__(self, direction='inv', tdps=None, nstates=1, nstep=1, min_skip=1, max_skip=10, search='align', train_skips=False,
               base=None, output_attention=False, output_z=False, reduce_output=True, blank=False, focus='last', mode='viterbi', **kwargs):
    assert direction == 'inv'
    target = kwargs['target']
    tdps = self.make_tdps(tdps, max_skip)
    max_skip = len(tdps) - 2
    kwargs['n_out'] = kwargs['y_in'][target].n_out + blank
    n_cls = kwargs['y_in'][target].n_out
    super(FAlignmentLayer, self).__init__(**kwargs)
    if base is not None:
      self.params = base[0].params
      self.W_in = base[0].W_in
      self.b = base[0].b
      self.z = self.get_linear_forward_output()
    self.set_attr('search', search)
    n_out = sum([s.attrs['n_out'] for s in self.sources])
    x_in = T.concatenate([s.output for s in self.sources],axis=2)

    self.cost_val = T.constant(0)
    self.error_val = T.constant(0)

    z_in = self.z.reshape((self.z.shape[0] * self.z.shape[1], self.z.shape[2]))
    p_in = T.nnet.softmax(z_in).reshape(self.z.shape)
    self.p_y_given_x = p_in
    y_in = self.y_in[target].reshape(self.index.shape)
    from theano.tensor.extra_ops import cpu_contiguous
    from Inv import InvAlign
    alpha = InvAlign(min_skip, max_skip, nstates, focus)(-T.log(self.p_y_given_x), cpu_contiguous(y_in),
                                                          T.sum(self.sources[0].index, axis=0, dtype='int32'),
                                                          T.sum(self.index, axis=0, dtype='int32'))
    alpha = theano.gradient.disconnected_grad(alpha) # (NS)BT
    self.y_out = y_in.dimshuffle(0, 'x', 1).repeat(nstates, axis=1).reshape(
      (self.index.shape[0] * nstates, self.index.shape[1]))
    self.index = self.index.dimshuffle(0, 'x', 1).repeat(nstates, axis=1).reshape(
      (self.index.shape[0] * nstates, self.index.shape[1]))
    norm = numpy.float32(1. / nstates)

    idx = (self.index.flatten() > 0).nonzero()
    x_out, _ = theano.map(
      lambda x, a: T.sum(
        x.dimshuffle(0, 1, 'x').repeat(a.shape[1], axis=2) * a.dimshuffle(0, 'x', 1).repeat(x.shape[1], axis=1),
        axis=0),
      sequences=[x_in.dimshuffle(1, 0, 2), alpha.dimshuffle(1, 2, 0)])  # BDN
    x_out = x_out.dimshuffle(2, 0, 1)  # NBD
    #self.output = alpha
    self.set_attr('n_out', n_out)
    self.output = alpha
    self.output = x_out


class FStdAlignmentLayer(ForwardLayer):
  layer_class = "fstdalign"

  def __init__(self, direction='inv', base=None, nstates=3, skip_tdp=0, **kwargs):
    assert direction == 'inv'
    target = kwargs['target']
    if base is None:
      base = []
    kwargs['n_out'] = kwargs['y_in'][target].n_out
    n_cls = kwargs['y_in'][target].n_out
    super(FStdAlignmentLayer, self).__init__(**kwargs)
    if base:
      self.params = base[0].params
      self.W_in = base[0].W_in
      self.b = base[0].b
      self.z = self.get_linear_forward_output()
    n_out = sum([s.attrs['n_out'] for s in self.sources])
    x_in = T.concatenate([s.output for s in self.sources],axis=2)
    self.set_attr('n_out', n_out)
    self.cost_val = T.constant(0)
    self.error_val = T.constant(0)
    z_in = self.z.reshape((self.z.shape[0] * self.z.shape[1], self.z.shape[2]))
    p_in = T.nnet.softmax(z_in).reshape(self.z.shape)
    self.p_y_given_x = p_in
    y_in = self.y_in[target].reshape(self.index.shape)

    from theano.tensor.extra_ops import cpu_contiguous
    from Inv import StdOpFull
    att = StdOpFull(skip_tdp, nstates)(-T.log(self.p_y_given_x), cpu_contiguous(y_in),
                                        T.sum(self.sources[0].index, axis=0, dtype='int32'),
                                        T.sum(self.index, axis=0, dtype='int32'))
    y_out = y_in.dimshuffle(0, 'x', 1).repeat(nstates, axis=1).reshape(
      (self.index.shape[0] * nstates, self.index.shape[1]))
    rindex = self.index.dimshuffle(0, 'x', 1).repeat(nstates, axis=1).reshape(
      (self.index.shape[0] * nstates, self.index.shape[1]))
    norm = numpy.float32(1. / nstates)
    self.y_out = y_out
    idx = (rindex.flatten() > 0).nonzero()
    att = theano.gradient.disconnected_grad(att)  # TB(NS)
    x_out, _ = theano.map(lambda x, a: T.sum(
      x.dimshuffle(0, 1, 'x').repeat(a.shape[1], axis=2) * a.dimshuffle(0, 'x', 1).repeat(x.shape[1], axis=1), axis=0),
                          sequences=[x_in.dimshuffle(1, 0, 2), att.dimshuffle(1, 2, 0)])  # BDN
    x_out = x_out.dimshuffle(2, 0, 1)  # NBD

    z_out = T.dot(x_out, self.W_in[0]) + self.b
    self.output = x_out
    z_out = z_out.reshape((z_out.shape[0] * z_out.shape[1], z_out.shape[2]))
    x_out = x_out.reshape((x_out.shape[0] * x_out.shape[1], x_out.shape[2]))
    nll, _ = T.nnet.crossentropy_softmax_1hot(x=z_out[idx], y_idx=y_out.flatten()[idx])
    self.cost_val = norm * T.sum(nll)
    self.error_val = norm * T.sum(T.neq(T.argmax(z_out[idx], axis=1), y_out.flatten()[idx]))

  def cost(self):
    return self.cost_val, None

  def errors(self):
    return self.error_val



class InvAlignSegmentationLayer(_NoOpLayer):
  layer_class = "invalignsegment"

  def __init__(self, window=0,base=None, **kwargs):

    super(InvAlignSegmentationLayer, self).__init__(**kwargs)
    if base:
        kwargs['n_out'] = base[0].attrs['n_out']
        self.set_attr('n_out', base[0].attrs['n_out'])
        #self.set_attr('base',base)
    else:
        kwargs['n_out'] = self.sources[0].y_in[self.sources[0].attrs['target']].n_out
        self.set_attr('n_out', self.sources[0].y_in[self.sources[0].attrs['target']].n_out)
    #self.set_attr('n_out',self.sources[0].attrs['n_out'])
    #self.attrs['n_out'] = theano.printing.Print('%s nout' %self.name,attrs=['shape'])(self.attrs['n_out'])
    assert len(self.sources) == 1
    assert self.sources[0].att is not None
    #n_in = self.sources[0].attrs['n_out']
    #n_out = self.attrs['n_out']
    #z = self.get_linear_forward_output()
    att = self.sources[0].att.T
    #att = theano.printing.Print('%s att orig'%self.name,attrs=['__str__'])(att)
    if window:
        maxlen = T.cast(window/2,'int32')
        att = att.nonzero_values()
        cond = T.arange(-maxlen,maxlen).repeat(att.shape[0]).reshape((2*maxlen,att.shape[0]))
        att_rep = att.repeat(T.cast(2*maxlen,'int32')).reshape((att.shape[0],T.cast(2*maxlen,'int32'))).T #repeat att maxlen times
        finalcond = T.maximum(att_rep + cond,-1)
        finalcond = T.switch(T.lt(finalcond,T.max(att)),finalcond,-1)
    else:
        maxlen = T.concatenate([T.stack(att[0,0]),T.extra_ops.diff(att).flatten().sort()])[-1]
        #maxlen = T.max(att[:,1:] - att[:,:att.shape[1]-1])
        # concatenate first index in each row, i.e., if att is [[3,5,8],[15,17,20]], make it  [[0,3,5,8],[12,15,17,20]]
        att_with_firstindex = T.concatenate([T.maximum(0,att[:,0].dimshuffle(0,'x')-maxlen),att],axis=1)
        att_sorted = att_with_firstindex.sort() #sort the rows so that [0,3,5,8,0,0,0] becomes [0,0,0,0,3,5,8]
        att_wo_lastcol = T.concatenate([[0],att_sorted[:,:att_sorted.shape[1]-1].flatten().nonzero_values()])
        ind = att_wo_lastcol.shape[0] - T.sum(T.extra_ops.diff(att_with_firstindex).flatten()>0)
        att_wo_lastcol = att_wo_lastcol[ind:]
        att_rep = att_wo_lastcol.repeat(T.cast(maxlen,'int32')).reshape((att_wo_lastcol.shape[0],T.cast(maxlen,'int32'))).T #repeat att maxlen times
        incr = T.arange(1,maxlen+1).repeat(att_wo_lastcol.shape[0]).reshape((T.cast(maxlen,'int32'),att_wo_lastcol.shape[0])) #range of maxlen repeated att(shape) times
        maskarr = T.extra_ops.diff(att_with_firstindex).flatten() #diff array
        maskarr = T.clip(maskarr,0,T.max(maskarr)).nonzero_values() #clip negative values to 0 and remove zeroes
        # repeat maxlen times (this now contains the length of each segment)
        maskarr = maskarr.repeat(T.cast(maxlen,'int32')).reshape((att_wo_lastcol.shape[0],T.cast(maxlen,'int32'))).dimshuffle(1,0)
        #comparing incr and maskarr, you get the value to be added to att_rep at each row and column.
        # If incr > maskarr, then cond has -att_rep-1 so that when it is subtracted from att_rep,
        #we get -1. Later z is concatenated with a row of 0s at the end so that this is retreived when z[-1] is encountered (to simulate [3,4,0,0] for example)
        cond     = T.switch(T.lt(incr, maskarr+1), incr, -att_rep - 1)
        finalcond = att_rep + cond
    finalcond = finalcond.sort(axis=0)
    #finalcond = theano.printing.Print('%s finalcond'%self.name,attrs=['shape','__str__'])(finalcond)
    if base:
        z = base[0].output.dimshuffle(1,0,2).reshape((base[0].output.shape[0]*base[0].output.shape[1],base[0].output.shape[2]))
    else:
        z = self.sources[0].z.dimshuffle(1, 0, 2).reshape((self.sources[0].z.shape[0] * self.sources[0].z.shape[1], self.sources[0].z.shape[2]))
    #z = theano.printing.Print('%s z' % self.name, attrs=['shape'])(z)
    z = T.concatenate([z,T.zeros((1,z.shape[1]))],axis=0)
    result = z[T.cast(finalcond,'int32')]
    #att_rep = print_to_file("attrep",att_rep)
    #att_rep = theano.printing.Print('att rep',attrs=['__str__'])(att_rep)
    #cond = print_to_file("cond",cond)
    self.z = result
    #z_in = self.z.reshape((self.z.shape[0] * self.z.shape[1], self.z.shape[2]))
    #self.output = T.nnet.softmax(z_in).reshape(self.z.shape)
    #result = theano.printing.Print('result',attrs=['shape'])(result)
    self.make_output(result)
    #self.act = [self.output, T.zeros_like(self.output)]
    self.index = T.ones((self.output.shape[0], self.output.shape[1]), 'int8')

class InvAlignSegmentationLayer2(_NoOpLayer):
  layer_class = "invalignsegment2"

  def __init__(self, window=0,win=0,base=None, **kwargs):

    super(InvAlignSegmentationLayer2, self).__init__(**kwargs)
    if base:
        kwargs['n_out'] = base[0].attrs['n_out']
        self.set_attr('n_out', base[0].attrs['n_out'])
        #self.set_attr('base',base)
    else:
        kwargs['n_out'] = self.sources[0].y_in[self.sources[0].attrs['target']].n_out
        self.set_attr('n_out', self.sources[0].y_in[self.sources[0].attrs['target']].n_out)
    self.set_attr('window', window)
    self.set_attr('win',win)
    assert len(self.sources) == 1
    if not self.eval_flag:
      assert self.sources[0].att is not None
      att = self.sources[0].att.T
      if window:
        maxlen = T.cast(window / 2, 'int32')
        att = att.nonzero_values()
        cond = T.arange(-maxlen, maxlen).repeat(att.shape[0]).reshape((2 * maxlen, att.shape[0]))
        att_rep = att.repeat(T.cast(2 * maxlen, 'int32')).reshape(
          (att.shape[0], T.cast(2 * maxlen, 'int32'))).T  # repeat att maxlen times
        finalcond = T.maximum(att_rep + cond, -1)
        finalcond = T.switch(T.lt(finalcond, T.max(att)), finalcond, -1)
      else:
        maxlen = T.concatenate([T.stack(att[0, 0]), T.extra_ops.diff(att).flatten().sort()])[-1]
        # maxlen = T.max(att[:,1:] - att[:,:att.shape[1]-1])
        # concatenate first index in each row, i.e., if att is [[3,5,8],[15,17,20]], make it  [[0,3,5,8],[12,15,17,20]]
        att_with_firstindex = T.concatenate([T.maximum(0, att[:, 0].dimshuffle(0, 'x') - maxlen), att], axis=1)
        att_sorted = att_with_firstindex.sort()  # sort the rows so that [0,3,5,8,0,0,0] becomes [0,0,0,0,3,5,8]
        att_wo_lastcol = T.concatenate([[0], att_sorted[:, :att_sorted.shape[1] - 1].flatten().nonzero_values()])
        ind = att_wo_lastcol.shape[0] - T.sum(T.extra_ops.diff(att_with_firstindex).flatten() > 0)
        att_wo_lastcol = att_wo_lastcol[ind:]
        att_rep = att_wo_lastcol.repeat(T.cast(maxlen, 'int32')).reshape(
          (att_wo_lastcol.shape[0], T.cast(maxlen, 'int32'))).T  # repeat att maxlen times
        incr = T.arange(1, maxlen + 1).repeat(att_wo_lastcol.shape[0]).reshape(
          (T.cast(maxlen, 'int32'), att_wo_lastcol.shape[0]))  # range of maxlen repeated att(shape) times
        maskarr = T.extra_ops.diff(att_with_firstindex).flatten()  # diff array
        maskarr = T.clip(maskarr, 0, T.max(maskarr)).nonzero_values()  # clip negative values to 0 and remove zeroes
        # repeat maxlen times (this now contains the length of each segment)
        maskarr = maskarr.repeat(T.cast(maxlen, 'int32')).reshape(
          (att_wo_lastcol.shape[0], T.cast(maxlen, 'int32'))).dimshuffle(1, 0)
        # comparing incr and maskarr, you get the value to be added to att_rep at each row and column.
        # If incr > maskarr, then cond has -att_rep-1 so that when it is subtracted from att_rep,
        # we get -1. Later z is concatenated with a row of 0s at the end so that this is retreived when z[-1] is encountered (to simulate [3,4,0,0] for example)
        cond = T.switch(T.lt(incr, maskarr + 1), incr, -att_rep - 1)
        finalcond = att_rep + cond
      finalcond = finalcond.sort(axis=0)
      # finalcond = theano.printing.Print('%s finalcond'%self.name,attrs=['shape','__str__'])(finalcond)
      if base:
        z = base[0].output.dimshuffle(1, 0, 2).reshape(
          (base[0].output.shape[0] * base[0].output.shape[1], base[0].output.shape[2]))
      else:
        z = self.sources[0].z.dimshuffle(1, 0, 2).reshape(
          (self.sources[0].z.shape[0] * self.sources[0].z.shape[1], self.sources[0].z.shape[2]))
      # z = theano.printing.Print('%s z' % self.name, attrs=['shape'])(z)
      z = T.concatenate([z, T.zeros((1, z.shape[1]))], axis=0)
      result = z[T.cast(finalcond, 'int32')]
      self.z = result

    else:
	    timesteps = self.sources[0].output.shape[0]
	    batches = self.sources[0].output.shape[1]
	    z = self.sources[0].output.dimshuffle(1,0,2).reshape((self.sources[0].output.shape[0] * self.sources[0].output.shape[1], self.sources[0].output.shape[2]))
	    att = T.arange(timesteps).repeat(win).reshape((timesteps,win)) + T.arange(win)
	    att = att.T
	    att = T.where(att>=timesteps,-timesteps*batches,att)
	    timesteps = theano.printing.Print('%s timesteps'%self.name,attrs=['__str__'])(timesteps)
	    att = theano.printing.Print('%s att'%self.name,attrs=['shape'])(att)
	    fullind = T.tile(att,(1,batches))
	    fullind = fullind + (T.arange(batches) * timesteps).repeat(timesteps)
	    fullind = T.where(fullind<0,-1,fullind)
	    fullind = theano.printing.Print('%s full index'%self.name,attrs=['__str__','shape'])(fullind)
	    z = T.concatenate([z,T.zeros((1,z.shape[1]))],axis=0)
	    result = z[fullind]
	    self.fullind = fullind
    self.make_output(result)
    self.z = result
    self.index = T.ones((self.output.shape[0], self.output.shape[1]), 'int8')

class ReshapeLayer6(ForwardLayer):
  layer_class = "reshape6"

  def __init__(self, base=None, **kwargs):
    target = kwargs['target']
    kwargs['n_out'] = kwargs['y_in'][target].n_out
    super(ReshapeLayer6, self).__init__(**kwargs)
    self.set_attr('n_out',kwargs['n_out'])
    assert len(self.sources) == 1
    assert base is not None
    self.base = base

    if self.eval_flag:
      t = base[0].sources[0].output.shape[0]
      b = base[0].sources[0].output.shape[1]
      w = base[0].attrs['win']
      d = self.attrs['n_out']
      #take the final state and reshape to TBD
      zfinal = self.z[-1,:,:]
      zfinal = zfinal.reshape((b,t,zfinal.shape[1])).dimshuffle(1,0,2)
      self.index = base[0].sources[0].index
      ze = self.z.reshape((self.z.shape[0]*self.z.shape[1],self.z.shape[2]))
      p_y_given_x = T.nnet.softmax(ze)
      fullind = base[0].fullind
      p_y_given_x = T.concatenate([p_y_given_x,T.zeros((1,p_y_given_x.shape[1]))],axis=0)
      ze = T.concatenate([ze,T.zeros((1,ze.shape[1]))],axis=0)
      for i in range(w):
        fullind = T.set_subtensor(fullind[i],T.roll(fullind[i],i))
        if i>0:
            fullind = T.inc_subtensor(fullind[i],T.where(fullind[i]>0,i*t*b-i,0))
      fullind = theano.printing.Print('%s fullind'%self.name,attrs=['__str__','shape'])(fullind)
      p_y_given_x_new = p_y_given_x[fullind.T.flatten()].reshape((t * b, w * d))
      p_y_given_x_new = p_y_given_x_new.reshape((b,t,p_y_given_x_new.shape[1])).dimshuffle(1,0,2)
      self.p_y_given_x = p_y_given_x_new
    else:
      zfinal = self.z
      self.index = self.sources[0].index
    self.make_output(zfinal)
    self.act = [self.output, T.zeros_like(self.output)]
    #self.set_attr('n_out',self.attrs['n_out']*w)

class ScaleGradientOp(theano.gof.Op):
  view_map = {0: [0]}

  __props__ = ('scale',)

  def __init__(self, scale):
    super(ScaleGradientOp, self).__init__()
    self.scale = numpy.float32(scale)

  def make_node(self, x):
    return theano.gof.graph.Apply(self, [x], [x.type.make_variable()])

  def perform(self, node, inputs, output_storage):
    xin, = inputs
    xout, = output_storage
    xout[0] = xin

  def grad(self, input, output_gradients):
    return [self.scale * output_gradients[0]]


class ScaleGradLayer(_NoOpLayer):
  layer_class = 'scale_grad'

  def __init__(self, scale = 1.0, disconnect = False, **kwargs):
    super(ScaleGradLayer, self).__init__(**kwargs)
    self.attrs['n_out'] = self.sources[0].attrs['n_out']
    if scale == 0 and disconnect:
      self.output = theano.gradient.zero_grad(self.sources[0].output)
    else:
      self.output = ScaleGradientOp(scale)(self.sources[0].output)


class DiscriminatorLayer(ForwardLayer):
  layer_class = 'disc'

  def __init__(self, base = None, pgen=0.5, alpha=1, forge=False, ncritic=0, n_tmp=1, dynamic_scaling=False, error_scaling=False, loss='ce', **kwargs):
    kwargs['n_out'] = 2
    super(DiscriminatorLayer, self).__init__(**kwargs)
    if not base:
      base = []
    self.params = {}
    W = self.add_param(self.create_random_normal_weights(self.sources[0].attrs['n_out'], n_tmp, scale=10000., name="W_%s" % self.name))
    b = self.add_param(self.create_bias(n_tmp))
    self.W = W
    self.b = b
    self.cost_val = numpy.float32(0)
    self.error_val = numpy.float32(0)
    self.known_grads = {}
    lng = T.sum(self.index, dtype='float32')
    batch_idx = self.add_param(theano.shared(numpy.zeros((1,),'float32'), 'batch_idx'), 'batch_idx',
                               custom_update=numpy.ones((1,),'float32'))
    if ncritic < 0:
      iscritic = T.eq(T.mod(T.cast(batch_idx,'int32')[0], numpy.int32(-ncritic + 1)), 0)
    else:
      iscritic = T.neq(T.mod(T.cast(batch_idx, 'int32')[0], numpy.int32(ncritic + 1)), 0)

    if forge:
      self.params = {}
      W = base[0].W
      b = base[0].b
      basecost = base[0].cost_val
      base = []
      preal = numpy.float32(1.0)

    def make_cost(src, real):
      ratio = lng / T.sum(src.index, dtype='float32')
      idx = (src.index.flatten() > 0).nonzero()
      eps = T.constant(1e-3)
      z = T.dot(src.output, W) + b
      if loss == 'exp':
        pcx = T.nnet.softmax(z.reshape((z.shape[0] * z.shape[1], z.shape[2])))[idx, 0]
        if not real: pcx = numpy.float32(1.) - pcx
        lss = -T.sum(T.log(pcx + eps))
        err = T.sum(T.lt(pcx, numpy.float32(0.5)))
      elif loss == 'ce':
        pcx = T.nnet.sigmoid(T.sum(z, axis=2)).flatten()[idx]
        if not real: pcx = numpy.float32(1.) - pcx
        pcx = T.clip(pcx,eps,numpy.float32(1)-eps)
        lss = -T.sum(T.log(pcx))
        err = T.sum(T.lt(pcx, numpy.float32(0.5)))
      elif loss == 'sse':
        pcx = T.nnet.sigmoid(T.sum(z, axis=2)).flatten()[idx]
        if not real: pcx = numpy.float32(1.) - pcx
        lss = T.sum((pcx - numpy.float32(1))**2)
        err = T.sum(T.lt(pcx, numpy.float32(0.5)))
      elif loss == 'emd':
        z = T.nnet.relu(T.sum(z,axis=2), alpha).flatten()[idx]
        if not real: z = -z
        lss = T.sum(z)
        err = T.sum(T.lt(z, numpy.float32(0.0)))
      self.cost_val += ratio * lss
      self.error_val += ratio * err

    for src in self.sources: # real
      make_cost(src, True)
    self.real_error_val = self.error_val / numpy.float32(len(self.sources + base))
    if base:
      for src in base: # gen
        make_cost(src, False)
    self.gen_error_val = self.error_val / numpy.float32(len(self.sources + base)) - self.real_error_val


    self.error_val /= numpy.float32(len(self.sources + base))
    self.cost_val /= numpy.float32(len(self.sources + base))

    self.cost_val += numpy.float32(10.) * (T.sum(W**2) + T.sum(b**2)) / numpy.float32(self.sources[0].attrs['n_out'] * n_tmp)

    if forge:
      if dynamic_scaling:
        self.cost_scale_val = T.clip(self.cost_val / basecost, numpy.float32(0.25), numpy.float32(4.0))
      else:
        self.cost_scale_val = numpy.float32(1.0)
      if ncritic:
        self.cost_val = ifelse(iscritic, ScaleGradientOp(0)(self.cost_val), self.cost_val)
    else:
      if error_scaling:
        self.cost_scale_val = numpy.float32(1.0)
        self.cost_val *= self.error_val / lng
      else:
        self.cost_scale_val = numpy.float32(1.0) # numpy.float32(len(self.sources + base))
      if ncritic:
        self.cost_val = ifelse(iscritic, self.cost_val, ScaleGradientOp(0)(self.cost_val))


  def cost(self):
    return self.cost_val, self.known_grads

  def cost_scale(self):
    return self.cost_scale_val * T.constant(self.attrs.get("cost_scale", 1.0), dtype="float32")

  def errors(self):
    return self.error_val


class SumLayer(_NoOpLayer):
  layer_class = 'sum'

  def __init__(self, **kwargs):
    super(SumLayer, self).__init__(**kwargs)
    self.attrs['n_out'] = self.sources[0].attrs['n_out']
    self.output = sum([s.output for s in self.sources])
    self.index = self.sources[0].index

class BlurLayer(_NoOpLayer):
  layer_class = "blur"
  from theano.sandbox.rng_mrg import MRG_RandomStreams as RandomStreams
  rng = RandomStreams(hash(layer_class) % 2147462579)

  def __init__(self, ctx=5, p=1.0, **kwargs):
    super(BlurLayer, self).__init__(**kwargs)
    x_in, self.attrs['n_out'] = concat_sources(self.sources)
    kernel = self.rng.binomial(size=(1, 1, ctx, ctx), p=p, dtype='float32')
    kernel = kernel / T.maximum(kernel.sum(),numpy.float32(1))
    from theano.tensor.nnet import conv2d
    self.output = conv2d(input=x_in.dimshuffle(1,'x',2,0), border_mode=(int(ctx/2),int(ctx/2)), filters=kernel, filter_shape=(1, 1, ctx, ctx), input_shape=(None, 1, self.attrs['n_out'], None)).dimshuffle(3,0,2,1)[:,:,:,0]
    self.index = self.sources[0].index

class TanhToSigmoidLayer(_NoOpLayer):
  layer_class = 'tanh_to_sigmoid'

  def __init__(self, **kwargs):
    super(TanhToSigmoidLayer, self).__init__(**kwargs)
    x_in, self.attrs['n_out'] = concat_sources(self.sources)
    self.output = (x_in + numpy.float32(1)) / numpy.float32(2)
    self.index = self.sources[0].index

class SigmoidToTanhLayer(_NoOpLayer):
  layer_class = 'sigmoid_to_tanh'

  def __init__(self, **kwargs):
    super(SigmoidToTanhLayer, self).__init__(**kwargs)
    x_in, self.attrs['n_out'] = concat_sources(self.sources)
    self.output = x_in * numpy.float32(2) - numpy.float32(1)
    self.index = self.sources[0].index

class RNNBlockLayer(ForwardLayer):
  recurrent = True
  layer_class = 'rnnblock'

  def __init__(self, num_layers=1, direction=0, **kwargs):
    # this has to be provided in THEANO_FLAGS as e.g. contexts=gpu0->cuda0
    context_name = kwargs.get('device', str(theano.config.device))
    #if context_name == 'cpu':
    #  context_name = 'gpu0'
    kwargs['device'] = context_name
    #kwargs['n_out'] *= 2
    super(RNNBlockLayer, self).__init__(**kwargs)
    self.params = {}
    #self.attrs['n_out'] /= 2
    #self.set_attr('nout', self.attrs['n_out'] / 4)
    from theano.gpuarray import dnn
    from theano.gpuarray.type import gpuarray_shared_constructor
    from theano.tensor.extra_ops import cpu_contiguous
    #from theano.sandbox.cuda.basic_ops import gpu_contiguous

    rnnb = dnn.RNNBlock(
      dtype=theano.config.floatX,
      hidden_size=self.attrs['n_out'],
      num_layers=num_layers,
      rnn_mode='lstm',
      input_mode='linear',
      direction_mode='unidirectional' if direction != 0 else 'bidirectional',
      context_name=context_name if context_name != 'cpu' else 'gpu0'
      )

    buffer_size = 1 # self.attrs['n_out'] * num_layers
    #X = self.get_linear_forward_output()
    #X = T.concatenate([s.output for s in self.sources],axis=2)[::direction or 1]
    X = cpu_contiguous(T.concatenate([s.output for s in self.sources], axis=2)[::direction or 1])
    #X = cpu_contiguous(self.sources[0].output[::direction or 1])
    #X = T.concatenate([X,T.zeros((X.shape[0],batch_size - X.shape[1] + 1,X.shape[2]),X.dtype)],axis=1)[:,:-1]
    n_in = sum([s.attrs['n_out'] for s in self.sources])
    psize = rnnb.get_param_size([buffer_size, n_in])
    l = numpy.sqrt(6.) / numpy.sqrt(4*self.attrs['n_out'])
    pvalue = numpy.asarray(self.rng.uniform(low=-l, high=l, size=(psize,)), dtype=theano.config.floatX)
    if context_name == 'cpu':
      params_cudnn = self.add_param(self.create_bias(psize,name='cudnn_%s' % self.name))
    else:
      params_cudnn = self.add_param(gpuarray_shared_constructor(pvalue, target=context_name,name='cudnn_%s' % self.name))
    c_init = cpu_contiguous(T.alloc(numpy.cast[theano.config.floatX](0), num_layers, X.shape[1], self.attrs['n_out']))
    h_init = cpu_contiguous(T.alloc(numpy.cast[theano.config.floatX](0), num_layers, X.shape[1], self.attrs['n_out']))

    W_out = self.add_param(self.create_random_uniform_weights(self.attrs['n_out'], self.y_in[self.attrs['target']].n_out))
    b_out = self.add_param(self.create_bias(self.y_in[self.attrs['target']].n_out))

    if context_name == 'cpu':
      self.cost_val = T.constant(0)
      self.error_val = T.constant(0)
      self.known_grads = {}
      return

    out = rnnb.apply(params_cudnn, X, h_init, c_init)[0]
    out = out[::-1]
    out = T.dot(out,W_out) + b_out
    self.y_m = out.reshape((out.shape[0] * out.shape[1],out.shape[2]))

    self.i = (self.index.flatten()>0).nonzero()
    self.y_data_flat = self.y_in[self.attrs['target']].flatten()
    nll, _ = T.nnet.crossentropy_softmax_1hot(x=self.y_m[self.i], y_idx=self.y_data_flat[self.i])
    self.cost_val = T.sum(nll)

    #self.cost_val = -T.sum(T.log(out[:,self.y_in[self.attrs['target']].flatten()][(self.index.flatten()>0).nonzero()]))
    self.known_grads = { params_cudnn : T.grad(self.cost_val, params_cudnn) }
    self.output = out
    self.index = self.sources[0].index

    self.error_val = T.sum(T.neq(T.argmax(self.y_m[self.i], axis=-1), self.y_data_flat[self.i]))

  def cost(self):
    return self.cost_val, self.known_grads

  def errors(self):
    return self.error_val

from NativeOp import FastBaumWelchOp
from SprintErrorSignals import sprint_loss_and_error_signal, SprintAlignmentAutomataOp<|MERGE_RESOLUTION|>--- conflicted
+++ resolved
@@ -226,13 +226,7 @@
     self.set_attr('average', average)
     from TheanoUtil import context_batched
     out = context_batched(source, window=window)
-<<<<<<< HEAD
-    #weights = T.constant(p * numpy.float32(1-p)**T.arange(1,window+1)[::-1])
-    weights = numpy.float32(1) / T.arange(1, window + 1)[::-1]
-=======
-    #weights = T.constant(p * numpy.float32(1-p)**T.arange(1,window+1,dtype='float32')[::-1])
     weights = numpy.float32(1) / T.arange(1, window + 1,dtype='float32')[::-1]
->>>>>>> 2701230d
     windows = out.reshape((source.shape[0],source.shape[1],window,source.shape[2])).dimshuffle(0,1,3,2)
     out = T.dot(windows, weights)
     #out = windows[:,:,:,-1]
