--- conflicted
+++ resolved
@@ -174,14 +174,9 @@
 
     get_model_func = config.typed_value("get_model")
     assert get_model_func, "get_model() isn't specified in the config passed as a parameter."
-<<<<<<< HEAD
-    model = get_model_func()
-    loaded_checkpoint = torch.load(args.checkpoint, map_location=torch.device(args.device))
-=======
     sentinel_kw = {"__fwd_compatible_random_arg_%i" % int(random() * 100): None}
     model = get_model_func(epoch=args.epoch, step=args.step, **sentinel_kw)
-    loaded_checkpoint = torch.load(args.checkpoint)
->>>>>>> 0354abd2
+    loaded_checkpoint = torch.load(args.checkpoint, map_location=torch.device(args.device))
 
     is_rf_module = isinstance(model, rf.Module)
     is_pt_module = isinstance(model, torch.nn.Module)
